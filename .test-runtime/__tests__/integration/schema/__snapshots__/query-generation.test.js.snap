// Jest Snapshot v1, https://goo.gl/fbAQLP

exports[`[gatsby-source-wordpress-experimental] query generation [gatsby-source-wordpress-experimental] Category node list query hasn't changed 1`] = `
"query NODE_LIST_QUERY($first: Int!, $after: String) {
  categories(first: $first, after: $after, where: { parent: null }) {
    nodes {
      ancestors {
        id
      }
      wpChildren: children(first: 100) {
        nodes {
          id
        }
      }
      count
      databaseId
      description
      id
      language {
        id
        locale
        name
        slug
      }
      link
      name
      wpParent: parent {
        id
      }
      parentDatabaseId
      parentId
      parentNode {
        node {
          id
        }
      }
      posts(first: 100) {
        nodes {
          id
        }
      }
      seo {
        focuskw
        metaDesc
        metaKeywords
        metaRobotsNofollow
        metaRobotsNoindex
        opengraphDescription
        opengraphImage {
          id
          sourceUrl
        }
        opengraphTitle
        title
        twitterDescription
        twitterImage {
          id
          sourceUrl
        }
        twitterTitle
      }
      slug
      taxonomy {
        node {
          id
        }
      }
      teamMembers(first: 100) {
        nodes {
          id
        }
      }
      termGroupId
      termTaxonomyId
      translations {
        id
      }
      uri
      __typename
    }
    pageInfo {
      hasNextPage
      endCursor
    }
  }
}
"
`;

exports[`[gatsby-source-wordpress-experimental] query generation [gatsby-source-wordpress-experimental] Category node preview query hasn't changed 1`] = `
"query PREVIEW_QUERY($id: ID!) {
  category(id: $id, idType: DATABASE_ID) {
    ancestors {
      id
    }
    wpChildren: children(first: 100) {
      nodes {
        id
      }
    }
    count
    databaseId
    description
    id
    language {
      id
      locale
      name
      slug
    }
    link
    name
    wpParent: parent {
      id
    }
    parentDatabaseId
    parentId
    parentNode {
      node {
        id
      }
    }
    posts(first: 100) {
      nodes {
        id
      }
    }
    seo {
      focuskw
      metaDesc
      metaKeywords
      metaRobotsNofollow
      metaRobotsNoindex
      opengraphDescription
      opengraphImage {
        id
        sourceUrl
      }
      opengraphTitle
      title
      twitterDescription
      twitterImage {
        id
        sourceUrl
      }
      twitterTitle
    }
    slug
    taxonomy {
      node {
        id
      }
    }
    teamMembers(first: 100) {
      nodes {
        id
      }
    }
    termGroupId
    termTaxonomyId
    translations {
      id
    }
    uri
    __typename
  }
}
"
`;

exports[`[gatsby-source-wordpress-experimental] query generation [gatsby-source-wordpress-experimental] Category node single query hasn't changed 1`] = `
"query SINGLE_CONTENT_QUERY($id: ID!) {
  category(id: $id) {
    ancestors {
      id
    }
    wpChildren: children(first: 100) {
      nodes {
        id
      }
    }
    count
    databaseId
    description
    id
    language {
      id
      locale
      name
      slug
    }
    link
    name
    wpParent: parent {
      id
    }
    parentDatabaseId
    parentId
    parentNode {
      node {
        id
      }
    }
    posts(first: 100) {
      nodes {
        id
      }
    }
    seo {
      focuskw
      metaDesc
      metaKeywords
      metaRobotsNofollow
      metaRobotsNoindex
      opengraphDescription
      opengraphImage {
        id
        sourceUrl
      }
      opengraphTitle
      title
      twitterDescription
      twitterImage {
        id
        sourceUrl
      }
      twitterTitle
    }
    slug
    taxonomy {
      node {
        id
      }
    }
    teamMembers(first: 100) {
      nodes {
        id
      }
    }
    termGroupId
    termTaxonomyId
    translations {
      id
    }
    uri
    __typename
  }
}
"
`;

exports[`[gatsby-source-wordpress-experimental] query generation [gatsby-source-wordpress-experimental] Comment node list query hasn't changed 1`] = `
"query NODE_LIST_QUERY($first: Int!, $after: String) {
  comments(first: $first, after: $after, where: { parent: null }) {
    nodes {
      agent
      approved
      author {
        node {
          id
        }
      }
      authorIp
      commentedOn {
        node {
          id
        }
      }
      content
      databaseId
      date
      dateGmt
      id
      karma
      wpParent: parent {
        node {
          id
        }
      }
      replies(first: 100) {
        nodes {
          id
        }
      }
      type
      __typename
    }
    pageInfo {
      hasNextPage
      endCursor
    }
  }
}
"
`;

exports[`[gatsby-source-wordpress-experimental] query generation [gatsby-source-wordpress-experimental] Comment node preview query hasn't changed 1`] = `
"query PREVIEW_QUERY($id: ID!) {
  comment(id: $id, idType: DATABASE_ID) {
    agent
    approved
    author {
      node {
        id
      }
    }
    authorIp
    commentedOn {
      node {
        id
      }
    }
    content
    databaseId
    date
    dateGmt
    id
    karma
    wpParent: parent {
      node {
        id
      }
    }
    replies(first: 100) {
      nodes {
        id
      }
    }
    type
    __typename
  }
}
"
`;

exports[`[gatsby-source-wordpress-experimental] query generation [gatsby-source-wordpress-experimental] Comment node single query hasn't changed 1`] = `
"query SINGLE_CONTENT_QUERY($id: ID!) {
  comment(id: $id) {
    agent
    approved
    author {
      node {
        id
      }
    }
    authorIp
    commentedOn {
      node {
        id
      }
    }
    content
    databaseId
    date
    dateGmt
    id
    karma
    wpParent: parent {
      node {
        id
      }
    }
    replies(first: 100) {
      nodes {
        id
      }
    }
    type
    __typename
  }
}
"
`;

exports[`[gatsby-source-wordpress-experimental] query generation [gatsby-source-wordpress-experimental] ContentType node list query hasn't changed 1`] = `
"query NODE_LIST_QUERY($first: Int!, $after: String) {
  contentTypes(first: $first, after: $after) {
    nodes {
      canExport
      connectedTaxonomies(first: 100) {
        nodes {
          id
        }
      }
      contentNodes(first: 100) {
        nodes {
          id
        }
      }
      deleteWithUser
      description
      excludeFromSearch
      graphqlPluralName
      graphqlSingleName
      hasArchive
      hierarchical
      id
      label
      labels {
        addNew
        addNewItem
        allItems
        archives
        editItem
        featuredImage
        filterItemsList
        insertIntoItem
        itemsList
        itemsListNavigation
        menuName
        name
        newItem
        notFound
        notFoundInTrash
        parentItemColon
        removeFeaturedImage
        searchItems
        setFeaturedImage
        singularName
        uploadedToThisItem
        useFeaturedImage
        viewItem
        viewItems
      }
      menuIcon
      menuPosition
      name
      public
      publiclyQueryable
      restBase
      restControllerClass
      showInAdminBar
      showInGraphql
      showInMenu
      showInNavMenus
      showInRest
      showUi
      __typename
    }
    pageInfo {
      hasNextPage
      endCursor
    }
  }
}
"
`;

exports[`[gatsby-source-wordpress-experimental] query generation [gatsby-source-wordpress-experimental] ContentType node preview query hasn't changed 1`] = `
"query PREVIEW_QUERY($id: ID!) {
  contentType(id: $id, idType: DATABASE_ID) {
    canExport
    connectedTaxonomies(first: 100) {
      nodes {
        id
      }
    }
    contentNodes(first: 100) {
      nodes {
        id
      }
    }
    deleteWithUser
    description
    excludeFromSearch
    graphqlPluralName
    graphqlSingleName
    hasArchive
    hierarchical
    id
    label
    labels {
      addNew
      addNewItem
      allItems
      archives
      editItem
      featuredImage
      filterItemsList
      insertIntoItem
      itemsList
      itemsListNavigation
      menuName
      name
      newItem
      notFound
      notFoundInTrash
      parentItemColon
      removeFeaturedImage
      searchItems
      setFeaturedImage
      singularName
      uploadedToThisItem
      useFeaturedImage
      viewItem
      viewItems
    }
    menuIcon
    menuPosition
    name
    public
    publiclyQueryable
    restBase
    restControllerClass
    showInAdminBar
    showInGraphql
    showInMenu
    showInNavMenus
    showInRest
    showUi
    __typename
  }
}
"
`;

exports[`[gatsby-source-wordpress-experimental] query generation [gatsby-source-wordpress-experimental] ContentType node single query hasn't changed 1`] = `
"query SINGLE_CONTENT_QUERY($id: ID!) {
  contentType(id: $id) {
    canExport
    connectedTaxonomies(first: 100) {
      nodes {
        id
      }
    }
    contentNodes(first: 100) {
      nodes {
        id
      }
    }
    deleteWithUser
    description
    excludeFromSearch
    graphqlPluralName
    graphqlSingleName
    hasArchive
    hierarchical
    id
    label
    labels {
      addNew
      addNewItem
      allItems
      archives
      editItem
      featuredImage
      filterItemsList
      insertIntoItem
      itemsList
      itemsListNavigation
      menuName
      name
      newItem
      notFound
      notFoundInTrash
      parentItemColon
      removeFeaturedImage
      searchItems
      setFeaturedImage
      singularName
      uploadedToThisItem
      useFeaturedImage
      viewItem
      viewItems
    }
    menuIcon
    menuPosition
    name
    public
    publiclyQueryable
    restBase
    restControllerClass
    showInAdminBar
    showInGraphql
    showInMenu
    showInNavMenus
    showInRest
    showUi
    __typename
  }
}
"
`;

exports[`[gatsby-source-wordpress-experimental] query generation [gatsby-source-wordpress-experimental] MediaItem node list query hasn't changed 1`] = `
"query NODE_LIST_QUERY($first: Int!, $after: String) {
  mediaItems(first: $first, after: $after, where: { parent: null }) {
    nodes {
      altText
      ancestors(first: 100) {
        nodes {
          id
        }
      }
      author {
        node {
          id
        }
      }
      authorDatabaseId
      authorId
      caption
      wpChildren: children(first: 100) {
        nodes {
          id
        }
      }
      commentStatus
      comments(first: 100) {
        nodes {
          id
        }
      }
      contentType {
        node {
          id
        }
      }
      databaseId
      date
      dateGmt
      description
      desiredSlug
      enclosure
      guid
      id
      language {
        id
        locale
        name
        slug
      }
      lastEditedBy {
        node {
          id
        }
      }
      link
      mediaDetails {
        file
        height
        meta {
          aperture
          camera
          caption
          copyright
          createdTimestamp
          credit
          focalLength
          iso
          keywords
          orientation
          shutterSpeed
          title
        }
        sizes {
          file
          height
          mimeType
          name
          sourceUrl
          width
        }
        width
      }
      mediaItemUrl
      mediaType
      mimeType
      modified
      modifiedGmt
      wpParent: parent {
        node {
          id
        }
      }
      parentDatabaseId
      parentId
      seo {
        focuskw
        metaDesc
        metaKeywords
        metaRobotsNofollow
        metaRobotsNoindex
        opengraphDescription
        opengraphImage {
          id
          sourceUrl
        }
        opengraphTitle
        title
        twitterDescription
        twitterImage {
          id
          sourceUrl
        }
        twitterTitle
      }
      sizes
      slug
      sourceUrl
      srcSet
      status
      template {
        __typename
        ... on DefaultTemplate {
          templateName
        }
        ... on CoverTemplateTemplate {
          templateName
        }
        ... on FullWidthTemplateTemplate {
          templateName
        }
      }
      terms(first: 100) {
        nodes {
          id
        }
      }
      title
      translations {
        id
        sourceUrl
      }
      uri
      __typename
    }
    pageInfo {
      hasNextPage
      endCursor
    }
  }
}
"
`;

exports[`[gatsby-source-wordpress-experimental] query generation [gatsby-source-wordpress-experimental] MediaItem node preview query hasn't changed 1`] = `
"query PREVIEW_QUERY($id: ID!) {
  mediaItem(id: $id, idType: DATABASE_ID) {
    altText
    ancestors(first: 100) {
      nodes {
        id
      }
    }
    author {
      node {
        id
      }
    }
    authorDatabaseId
    authorId
    caption
    wpChildren: children(first: 100) {
      nodes {
        id
      }
    }
    commentStatus
    comments(first: 100) {
      nodes {
        id
      }
    }
    contentType {
      node {
        id
      }
    }
    databaseId
    date
    dateGmt
    description
    desiredSlug
    enclosure
    guid
    id
    language {
      id
      locale
      name
      slug
    }
    lastEditedBy {
      node {
        id
      }
    }
    link
    mediaDetails {
      file
      height
      meta {
        aperture
        camera
        caption
        copyright
        createdTimestamp
        credit
        focalLength
        iso
        keywords
        orientation
        shutterSpeed
        title
      }
      sizes {
        file
        height
        mimeType
        name
        sourceUrl
        width
      }
      width
    }
    mediaItemUrl
    mediaType
    mimeType
    modified
    modifiedGmt
    wpParent: parent {
      node {
        id
      }
    }
    parentDatabaseId
    parentId
    seo {
      focuskw
      metaDesc
      metaKeywords
      metaRobotsNofollow
      metaRobotsNoindex
      opengraphDescription
      opengraphImage {
        id
        sourceUrl
      }
      opengraphTitle
      title
      twitterDescription
      twitterImage {
        id
        sourceUrl
      }
      twitterTitle
    }
    sizes
    slug
    sourceUrl
    srcSet
    status
    template {
      __typename
      ... on DefaultTemplate {
        templateName
      }
      ... on CoverTemplateTemplate {
        templateName
      }
      ... on FullWidthTemplateTemplate {
        templateName
      }
    }
    terms(first: 100) {
      nodes {
        id
      }
    }
    title
    translations {
      id
      sourceUrl
    }
    uri
    __typename
  }
}
"
`;

exports[`[gatsby-source-wordpress-experimental] query generation [gatsby-source-wordpress-experimental] MediaItem node single query hasn't changed 1`] = `
"query SINGLE_CONTENT_QUERY($id: ID!) {
  mediaItem(id: $id) {
    altText
    ancestors(first: 100) {
      nodes {
        id
      }
    }
    author {
      node {
        id
      }
    }
    authorDatabaseId
    authorId
    caption
    wpChildren: children(first: 100) {
      nodes {
        id
      }
    }
    commentStatus
    comments(first: 100) {
      nodes {
        id
      }
    }
    contentType {
      node {
        id
      }
    }
    databaseId
    date
    dateGmt
    description
    desiredSlug
    enclosure
    guid
    id
    language {
      id
      locale
      name
      slug
    }
    lastEditedBy {
      node {
        id
      }
    }
    link
    mediaDetails {
      file
      height
      meta {
        aperture
        camera
        caption
        copyright
        createdTimestamp
        credit
        focalLength
        iso
        keywords
        orientation
        shutterSpeed
        title
      }
      sizes {
        file
        height
        mimeType
        name
        sourceUrl
        width
      }
      width
    }
    mediaItemUrl
    mediaType
    mimeType
    modified
    modifiedGmt
    wpParent: parent {
      node {
        id
      }
    }
    parentDatabaseId
    parentId
    seo {
      focuskw
      metaDesc
      metaKeywords
      metaRobotsNofollow
      metaRobotsNoindex
      opengraphDescription
      opengraphImage {
        id
        sourceUrl
      }
      opengraphTitle
      title
      twitterDescription
      twitterImage {
        id
        sourceUrl
      }
      twitterTitle
    }
    sizes
    slug
    sourceUrl
    srcSet
    status
    template {
      __typename
      ... on DefaultTemplate {
        templateName
      }
      ... on CoverTemplateTemplate {
        templateName
      }
      ... on FullWidthTemplateTemplate {
        templateName
      }
    }
    terms(first: 100) {
      nodes {
        id
      }
    }
    title
    translations {
      id
      sourceUrl
    }
    uri
    __typename
  }
}
"
`;

exports[`[gatsby-source-wordpress-experimental] query generation [gatsby-source-wordpress-experimental] Menu node list query hasn't changed 1`] = `
"query NODE_LIST_QUERY($first: Int!, $after: String) {
  menus(first: $first, after: $after) {
    nodes {
      count
      id
      menuId
      menuItems(first: 100) {
        nodes {
          id
        }
      }
      name
      slug
      __typename
    }
    pageInfo {
      hasNextPage
      endCursor
    }
  }
}
"
`;

exports[`[gatsby-source-wordpress-experimental] query generation [gatsby-source-wordpress-experimental] Menu node preview query hasn't changed 1`] = `
"query PREVIEW_QUERY($id: ID!) {
  menu(id: $id, idType: DATABASE_ID) {
    count
    id
    menuId
    menuItems(first: 100) {
      nodes {
        id
      }
    }
    name
    slug
    __typename
  }
}
"
`;

exports[`[gatsby-source-wordpress-experimental] query generation [gatsby-source-wordpress-experimental] Menu node single query hasn't changed 1`] = `
"query SINGLE_CONTENT_QUERY($id: ID!) {
  menu(id: $id) {
    count
    id
    menuId
    menuItems(first: 100) {
      nodes {
        id
      }
    }
    name
    slug
    __typename
  }
}
"
`;

exports[`[gatsby-source-wordpress-experimental] query generation [gatsby-source-wordpress-experimental] MenuItem node list query hasn't changed 1`] = `
"query NODE_LIST_QUERY($first: Int!, $after: String) {
  menuItems(first: $first, after: $after) {
    nodes {
      childItems(first: 100) {
        nodes {
          id
        }
      }
      connectedObject {
        __typename
        ... on Post {
          id
        }
        ... on Page {
          id
        }
        ... on TeamMember {
          id
        }
        ... on Project {
          id
        }
        ... on TypeLimitTest {
          id
        }
        ... on TypeLimit0Test {
          id
        }
        ... on TranslationFilterTest {
          id
        }
        ... on Category {
          id
        }
        ... on Tag {
          id
        }
        ... on MenuItem {
          id
        }
      }
      cssClasses
      databaseId
      description
      id
      label
      linkRelationship
      order
      parentDatabaseId
      parentId
      target
      title
      url
      __typename
    }
    pageInfo {
      hasNextPage
      endCursor
    }
  }
}
"
`;

exports[`[gatsby-source-wordpress-experimental] query generation [gatsby-source-wordpress-experimental] MenuItem node preview query hasn't changed 1`] = `
"query PREVIEW_QUERY($id: ID!) {
  menuItem(id: $id, idType: DATABASE_ID) {
    childItems(first: 100) {
      nodes {
        id
      }
    }
    connectedObject {
      __typename
      ... on Post {
        id
      }
      ... on Page {
        id
      }
      ... on TeamMember {
        id
      }
      ... on Project {
        id
      }
      ... on TypeLimitTest {
        id
      }
      ... on TypeLimit0Test {
        id
      }
      ... on TranslationFilterTest {
        id
      }
      ... on Category {
        id
      }
      ... on Tag {
        id
      }
      ... on MenuItem {
        id
      }
    }
    cssClasses
    databaseId
    description
    id
    label
    linkRelationship
    order
    parentDatabaseId
    parentId
    target
    title
    url
    __typename
  }
}
"
`;

exports[`[gatsby-source-wordpress-experimental] query generation [gatsby-source-wordpress-experimental] MenuItem node single query hasn't changed 1`] = `
"query SINGLE_CONTENT_QUERY($id: ID!) {
  menuItem(id: $id) {
    childItems(first: 100) {
      nodes {
        id
      }
    }
    connectedObject {
      __typename
      ... on Post {
        id
      }
      ... on Page {
        id
      }
      ... on TeamMember {
        id
      }
      ... on Project {
        id
      }
      ... on TypeLimitTest {
        id
      }
      ... on TypeLimit0Test {
        id
      }
      ... on TranslationFilterTest {
        id
      }
      ... on Category {
        id
      }
      ... on Tag {
        id
      }
      ... on MenuItem {
        id
      }
    }
    cssClasses
    databaseId
    description
    id
    label
    linkRelationship
    order
    parentDatabaseId
    parentId
    target
    title
    url
    __typename
  }
}
"
`;

exports[`[gatsby-source-wordpress-experimental] query generation [gatsby-source-wordpress-experimental] Page node list query hasn't changed 1`] = `
"query NODE_LIST_QUERY($first: Int!, $after: String) {
  pages(first: $first, after: $after, where: { parent: null }) {
    nodes {
      acfPageFields {
        fieldGroupName
        flex {
          __typename
          ... on Page_Acfpagefields_Flex_Header {
            fieldGroupName
            header
          }
          ... on Page_Acfpagefields_Flex_TeamMembers {
            fieldGroupName
            teamMembers {
              fieldGroupName
              teamMember {
                __typename
                ... on TeamMember {
                  id
                }
              }
            }
          }
        }
        image {
          id
          sourceUrl
        }
      }
      ancestors(first: 100) {
        nodes {
          id
        }
      }
      author {
        node {
          id
        }
      }
      authorDatabaseId
      authorId
      wpChildren: children(first: 100) {
        nodes {
          id
        }
      }
      commentStatus
      comments(first: 100) {
        nodes {
          id
        }
      }
      content
      contentType {
        node {
          id
        }
      }
      databaseId
      date
      dateGmt
      desiredSlug
      enclosure
      featuredImage {
        node {
          id
          sourceUrl
        }
      }
      featuredImageDatabaseId
      featuredImageId
      guid
      id
      isFrontPage
      isRevision
      language {
        id
        locale
        name
        slug
      }
      lastEditedBy {
        node {
          id
        }
      }
      link
      menuOrder
      modified
      modifiedGmt
      wpParent: parent {
        node {
          id
        }
      }
      parentDatabaseId
      parentId
      seo {
        focuskw
        metaDesc
        metaKeywords
        metaRobotsNofollow
        metaRobotsNoindex
        opengraphDescription
        opengraphImage {
          id
          sourceUrl
        }
        opengraphTitle
        title
        twitterDescription
        twitterImage {
          id
          sourceUrl
        }
        twitterTitle
      }
      slug
      status
      template {
        __typename
        ... on DefaultTemplate {
          templateName
        }
        ... on CoverTemplateTemplate {
          templateName
        }
        ... on FullWidthTemplateTemplate {
          templateName
        }
      }
      terms(first: 100) {
        nodes {
          id
        }
      }
      title
      translations {
        id
      }
      uri
      __typename
    }
    pageInfo {
      hasNextPage
      endCursor
    }
  }
}
"
`;

exports[`[gatsby-source-wordpress-experimental] query generation [gatsby-source-wordpress-experimental] Page node preview query hasn't changed 1`] = `
"query PREVIEW_QUERY($id: ID!) {
  page(id: $id, idType: DATABASE_ID) {
    acfPageFields {
      fieldGroupName
      flex {
        __typename
        ... on Page_Acfpagefields_Flex_Header {
          fieldGroupName
          header
        }
        ... on Page_Acfpagefields_Flex_TeamMembers {
          fieldGroupName
          teamMembers {
            fieldGroupName
            teamMember {
              __typename
              ... on TeamMember {
                id
              }
            }
          }
        }
      }
      image {
        id
        sourceUrl
      }
    }
    ancestors(first: 100) {
      nodes {
        id
      }
    }
    author {
      node {
        id
      }
    }
    authorDatabaseId
    authorId
    wpChildren: children(first: 100) {
      nodes {
        id
      }
    }
    commentStatus
    comments(first: 100) {
      nodes {
        id
      }
    }
    content
    contentType {
      node {
        id
      }
    }
    databaseId
    date
    dateGmt
    desiredSlug
    enclosure
    featuredImage {
      node {
        id
        sourceUrl
      }
    }
    featuredImageDatabaseId
    featuredImageId
    guid
    id
    isFrontPage
    isRevision
    language {
      id
      locale
      name
      slug
    }
    lastEditedBy {
      node {
        id
      }
    }
    link
    menuOrder
    modified
    modifiedGmt
    wpParent: parent {
      node {
        id
      }
    }
    parentDatabaseId
    parentId
    seo {
      focuskw
      metaDesc
      metaKeywords
      metaRobotsNofollow
      metaRobotsNoindex
      opengraphDescription
      opengraphImage {
        id
        sourceUrl
      }
      opengraphTitle
      title
      twitterDescription
      twitterImage {
        id
        sourceUrl
      }
      twitterTitle
    }
    slug
    status
    template {
      __typename
      ... on DefaultTemplate {
        templateName
      }
      ... on CoverTemplateTemplate {
        templateName
      }
      ... on FullWidthTemplateTemplate {
        templateName
      }
    }
    terms(first: 100) {
      nodes {
        id
      }
    }
    title
    translations {
      id
    }
    uri
    __typename
  }
}
"
`;

exports[`[gatsby-source-wordpress-experimental] query generation [gatsby-source-wordpress-experimental] Page node single query hasn't changed 1`] = `
"query SINGLE_CONTENT_QUERY($id: ID!) {
  page(id: $id) {
    acfPageFields {
      fieldGroupName
      flex {
        __typename
        ... on Page_Acfpagefields_Flex_Header {
          fieldGroupName
          header
        }
        ... on Page_Acfpagefields_Flex_TeamMembers {
          fieldGroupName
          teamMembers {
            fieldGroupName
            teamMember {
              __typename
              ... on TeamMember {
                id
              }
            }
          }
        }
      }
      image {
        id
        sourceUrl
      }
    }
    ancestors(first: 100) {
      nodes {
        id
      }
    }
    author {
      node {
        id
      }
    }
    authorDatabaseId
    authorId
    wpChildren: children(first: 100) {
      nodes {
        id
      }
    }
    commentStatus
    comments(first: 100) {
      nodes {
        id
      }
    }
    content
    contentType {
      node {
        id
      }
    }
    databaseId
    date
    dateGmt
    desiredSlug
    enclosure
    featuredImage {
      node {
        id
        sourceUrl
      }
    }
    featuredImageDatabaseId
    featuredImageId
    guid
    id
    isFrontPage
    isRevision
    language {
      id
      locale
      name
      slug
    }
    lastEditedBy {
      node {
        id
      }
    }
    link
    menuOrder
    modified
    modifiedGmt
    wpParent: parent {
      node {
        id
      }
    }
    parentDatabaseId
    parentId
    seo {
      focuskw
      metaDesc
      metaKeywords
      metaRobotsNofollow
      metaRobotsNoindex
      opengraphDescription
      opengraphImage {
        id
        sourceUrl
      }
      opengraphTitle
      title
      twitterDescription
      twitterImage {
        id
        sourceUrl
      }
      twitterTitle
    }
    slug
    status
    template {
      __typename
      ... on DefaultTemplate {
        templateName
      }
      ... on CoverTemplateTemplate {
        templateName
      }
      ... on FullWidthTemplateTemplate {
        templateName
      }
    }
    terms(first: 100) {
      nodes {
        id
      }
    }
    title
    translations {
      id
    }
    uri
    __typename
  }
}
"
`;

exports[`[gatsby-source-wordpress-experimental] query generation [gatsby-source-wordpress-experimental] Post node list query hasn't changed 1`] = `
"query NODE_LIST_QUERY($first: Int!, $after: String) {
  posts(first: $first, after: $after, where: { parent: null }) {
    nodes {
      author {
        node {
          id
        }
      }
      authorDatabaseId
      authorId
      categories(first: 100) {
        nodes {
          id
        }
      }
      commentStatus
      comments(first: 100) {
        nodes {
          id
        }
      }
      content
      contentType {
        node {
          id
        }
      }
      databaseId
      date
      dateGmt
      desiredSlug
      enclosure
      excerpt
      featuredImage {
        node {
          id
          sourceUrl
        }
      }
      featuredImageDatabaseId
      featuredImageId
      guid
      id
      isRevision
      language {
        id
        locale
        name
        slug
      }
      lastEditedBy {
        node {
          id
        }
      }
      link
      modified
      modifiedGmt
      pingStatus
      pinged
      seo {
        focuskw
        metaDesc
        metaKeywords
        metaRobotsNofollow
        metaRobotsNoindex
        opengraphDescription
        opengraphImage {
          id
          sourceUrl
        }
        opengraphTitle
        title
        twitterDescription
        twitterImage {
          id
          sourceUrl
        }
        twitterTitle
      }
      slug
      status
      tags(first: 100) {
        nodes {
          id
        }
      }
      template {
        __typename
        ... on DefaultTemplate {
          templateName
        }
        ... on CoverTemplateTemplate {
          templateName
        }
        ... on FullWidthTemplateTemplate {
          templateName
        }
      }
      terms(first: 100) {
        nodes {
          id
        }
      }
      title
      toPing
      translations {
        id
      }
      uri
      __typename
    }
    pageInfo {
      hasNextPage
      endCursor
    }
  }
}
"
`;

exports[`[gatsby-source-wordpress-experimental] query generation [gatsby-source-wordpress-experimental] Post node preview query hasn't changed 1`] = `
"query PREVIEW_QUERY($id: ID!) {
  post(id: $id, idType: DATABASE_ID) {
    author {
      node {
        id
      }
    }
    authorDatabaseId
    authorId
    categories(first: 100) {
      nodes {
        id
      }
    }
    commentStatus
    comments(first: 100) {
      nodes {
        id
      }
    }
    content
    contentType {
      node {
        id
      }
    }
    databaseId
    date
    dateGmt
    desiredSlug
    enclosure
    excerpt
    featuredImage {
      node {
        id
        sourceUrl
      }
    }
    featuredImageDatabaseId
    featuredImageId
    guid
    id
    isRevision
    language {
      id
      locale
      name
      slug
    }
    lastEditedBy {
      node {
        id
      }
    }
    link
    modified
    modifiedGmt
    pingStatus
    pinged
    seo {
      focuskw
      metaDesc
      metaKeywords
      metaRobotsNofollow
      metaRobotsNoindex
      opengraphDescription
      opengraphImage {
        id
        sourceUrl
      }
      opengraphTitle
      title
      twitterDescription
      twitterImage {
        id
        sourceUrl
      }
      twitterTitle
    }
    slug
    status
    tags(first: 100) {
      nodes {
        id
      }
    }
    template {
      __typename
      ... on DefaultTemplate {
        templateName
      }
      ... on CoverTemplateTemplate {
        templateName
      }
      ... on FullWidthTemplateTemplate {
        templateName
      }
    }
    terms(first: 100) {
      nodes {
        id
      }
    }
    title
    toPing
    translations {
      id
    }
    uri
    __typename
  }
}
"
`;

exports[`[gatsby-source-wordpress-experimental] query generation [gatsby-source-wordpress-experimental] Post node single query hasn't changed 1`] = `
"query SINGLE_CONTENT_QUERY($id: ID!) {
  post(id: $id) {
    author {
      node {
        id
      }
    }
    authorDatabaseId
    authorId
    categories(first: 100) {
      nodes {
        id
      }
    }
    commentStatus
    comments(first: 100) {
      nodes {
        id
      }
    }
    content
    contentType {
      node {
        id
      }
    }
    databaseId
    date
    dateGmt
    desiredSlug
    enclosure
    excerpt
    featuredImage {
      node {
        id
        sourceUrl
      }
    }
    featuredImageDatabaseId
    featuredImageId
    guid
    id
    isRevision
    language {
      id
      locale
      name
      slug
    }
    lastEditedBy {
      node {
        id
      }
    }
    link
    modified
    modifiedGmt
    pingStatus
    pinged
    seo {
      focuskw
      metaDesc
      metaKeywords
      metaRobotsNofollow
      metaRobotsNoindex
      opengraphDescription
      opengraphImage {
        id
        sourceUrl
      }
      opengraphTitle
      title
      twitterDescription
      twitterImage {
        id
        sourceUrl
      }
      twitterTitle
    }
    slug
    status
    tags(first: 100) {
      nodes {
        id
      }
    }
    template {
      __typename
      ... on DefaultTemplate {
        templateName
      }
      ... on CoverTemplateTemplate {
        templateName
      }
      ... on FullWidthTemplateTemplate {
        templateName
      }
    }
    terms(first: 100) {
      nodes {
        id
      }
    }
    title
    toPing
    translations {
      id
    }
    uri
    __typename
  }
}
"
`;

exports[`[gatsby-source-wordpress-experimental] query generation [gatsby-source-wordpress-experimental] Project node list query hasn't changed 1`] = `
"query NODE_LIST_QUERY($first: Int!, $after: String) {
  projects(first: $first, after: $after, where: { parent: null }) {
    nodes {
      acfProject {
        fieldGroupName
        image {
          id
          sourceUrl
        }
        projectUrl {
          target
          title
          url
        }
      }
      author {
<<<<<<< HEAD
        node {
          id
        }
      }
      authorDatabaseId
      authorId
=======
        id
      }
>>>>>>> fcdcb5bb
      content
      contentType {
        node {
          id
        }
      }
      databaseId
      date
      dateGmt
      desiredSlug
      enclosure
      featuredImage {
        node {
          id
          sourceUrl
        }
      }
      featuredImageDatabaseId
      featuredImageId
      guid
      id
      lastEditedBy {
        node {
          id
        }
      }
      link
      modified
      modifiedGmt
      seo {
        focuskw
        metaDesc
        metaKeywords
        metaRobotsNofollow
        metaRobotsNoindex
        opengraphDescription
        opengraphImage {
          id
          sourceUrl
        }
        opengraphTitle
        title
        twitterDescription
        twitterImage {
          id
          sourceUrl
        }
        twitterTitle
      }
      slug
      status
      template {
        __typename
        ... on DefaultTemplate {
          templateName
        }
        ... on CoverTemplateTemplate {
          templateName
        }
        ... on FullWidthTemplateTemplate {
          templateName
        }
      }
      terms(first: 100) {
        nodes {
          id
        }
      }
      title
      uri
      __typename
    }
    pageInfo {
      hasNextPage
      endCursor
    }
  }
}
"
`;

exports[`[gatsby-source-wordpress-experimental] query generation [gatsby-source-wordpress-experimental] Project node preview query hasn't changed 1`] = `
"query PREVIEW_QUERY($id: ID!) {
  project(id: $id, idType: DATABASE_ID) {
    acfProject {
      fieldGroupName
      image {
        id
        sourceUrl
      }
      projectUrl {
        target
        title
        url
      }
    }
    author {
<<<<<<< HEAD
      node {
        id
      }
    }
    authorDatabaseId
    authorId
=======
      id
    }
>>>>>>> fcdcb5bb
    content
    contentType {
      node {
        id
      }
    }
    databaseId
    date
    dateGmt
    desiredSlug
    enclosure
    featuredImage {
      node {
        id
        sourceUrl
      }
    }
    featuredImageDatabaseId
    featuredImageId
    guid
    id
    lastEditedBy {
      node {
        id
      }
    }
    link
    modified
    modifiedGmt
    seo {
      focuskw
      metaDesc
      metaKeywords
      metaRobotsNofollow
      metaRobotsNoindex
      opengraphDescription
      opengraphImage {
        id
        sourceUrl
      }
      opengraphTitle
      title
      twitterDescription
      twitterImage {
        id
        sourceUrl
      }
      twitterTitle
    }
    slug
    status
    template {
      __typename
      ... on DefaultTemplate {
        templateName
      }
      ... on CoverTemplateTemplate {
        templateName
      }
      ... on FullWidthTemplateTemplate {
        templateName
      }
    }
    terms(first: 100) {
      nodes {
        id
      }
    }
    title
    uri
    __typename
  }
}
"
`;

exports[`[gatsby-source-wordpress-experimental] query generation [gatsby-source-wordpress-experimental] Project node single query hasn't changed 1`] = `
"query SINGLE_CONTENT_QUERY($id: ID!) {
  project(id: $id) {
    acfProject {
      fieldGroupName
      image {
        id
        sourceUrl
      }
      projectUrl {
        target
        title
        url
      }
    }
    author {
<<<<<<< HEAD
      node {
        id
      }
    }
    authorDatabaseId
    authorId
=======
      id
    }
>>>>>>> fcdcb5bb
    content
    contentType {
      node {
        id
      }
    }
    databaseId
    date
    dateGmt
    desiredSlug
    enclosure
    featuredImage {
      node {
        id
        sourceUrl
      }
    }
    featuredImageDatabaseId
    featuredImageId
    guid
    id
    lastEditedBy {
      node {
        id
      }
    }
    link
    modified
    modifiedGmt
    seo {
      focuskw
      metaDesc
      metaKeywords
      metaRobotsNofollow
      metaRobotsNoindex
      opengraphDescription
      opengraphImage {
        id
        sourceUrl
      }
      opengraphTitle
      title
      twitterDescription
      twitterImage {
        id
        sourceUrl
      }
      twitterTitle
    }
    slug
    status
    template {
      __typename
      ... on DefaultTemplate {
        templateName
      }
      ... on CoverTemplateTemplate {
        templateName
      }
      ... on FullWidthTemplateTemplate {
        templateName
      }
    }
    terms(first: 100) {
      nodes {
        id
      }
    }
    title
    uri
    __typename
  }
}
"
`;

exports[`[gatsby-source-wordpress-experimental] query generation [gatsby-source-wordpress-experimental] RootQuery node node query hasn't changed 1`] = `
"query NON_NODE_QUERY {
  allSettings {
    discussionSettingsDefaultCommentStatus
    discussionSettingsDefaultPingStatus
    generalSettingsDateFormat
    generalSettingsDescription
    generalSettingsLanguage
    generalSettingsStartOfWeek
    generalSettingsTimeFormat
    generalSettingsTimezone
    generalSettingsTitle
    generalSettingsUrl
    readingSettingsPostsPerPage
    writingSettingsDefaultCategory
    writingSettingsDefaultPostFormat
    writingSettingsUseSmilies
  }

  defaultLanguage {
    id
    locale
    name
    slug
  }

  discussionSettings {
    defaultCommentStatus
    defaultPingStatus
  }

  generalSettings {
    dateFormat
    description
    language
    startOfWeek
    timeFormat
    timezone
    title
    url
  }

  languages {
    id
    locale
    name
    slug
  }

  readingSettings {
    postsPerPage
  }

  writingSettings {
    defaultCategory
    defaultPostFormat
    useSmilies
  }
}
"
`;

exports[`[gatsby-source-wordpress-experimental] query generation [gatsby-source-wordpress-experimental] Tag node list query hasn't changed 1`] = `
"query NODE_LIST_QUERY($first: Int!, $after: String) {
  tags(first: $first, after: $after, where: { parent: null }) {
    nodes {
      count
      databaseId
      description
      id
      language {
        id
        locale
        name
        slug
      }
      link
      name
      posts(first: 100) {
        nodes {
          id
        }
      }
      seo {
        focuskw
        metaDesc
        metaKeywords
        metaRobotsNofollow
        metaRobotsNoindex
        opengraphDescription
        opengraphImage {
          id
          sourceUrl
        }
        opengraphTitle
        title
        twitterDescription
        twitterImage {
          id
          sourceUrl
        }
        twitterTitle
      }
      slug
      taxonomy {
        node {
          id
        }
      }
      teamMembers(first: 100) {
        nodes {
          id
        }
      }
      termGroupId
      termTaxonomyId
      translations {
        id
      }
      uri
      __typename
    }
    pageInfo {
      hasNextPage
      endCursor
    }
  }
}
"
`;

exports[`[gatsby-source-wordpress-experimental] query generation [gatsby-source-wordpress-experimental] Tag node preview query hasn't changed 1`] = `
"query PREVIEW_QUERY($id: ID!) {
  tag(id: $id, idType: DATABASE_ID) {
    count
    databaseId
    description
    id
    language {
      id
      locale
      name
      slug
    }
    link
    name
    posts(first: 100) {
      nodes {
        id
      }
    }
    seo {
      focuskw
      metaDesc
      metaKeywords
      metaRobotsNofollow
      metaRobotsNoindex
      opengraphDescription
      opengraphImage {
        id
        sourceUrl
      }
      opengraphTitle
      title
      twitterDescription
      twitterImage {
        id
        sourceUrl
      }
      twitterTitle
    }
    slug
    taxonomy {
      node {
        id
      }
    }
    teamMembers(first: 100) {
      nodes {
        id
      }
    }
    termGroupId
    termTaxonomyId
    translations {
      id
    }
    uri
    __typename
  }
}
"
`;

exports[`[gatsby-source-wordpress-experimental] query generation [gatsby-source-wordpress-experimental] Tag node single query hasn't changed 1`] = `
"query SINGLE_CONTENT_QUERY($id: ID!) {
  tag(id: $id) {
    count
    databaseId
    description
    id
    language {
      id
      locale
      name
      slug
    }
    link
    name
    posts(first: 100) {
      nodes {
        id
      }
    }
    seo {
      focuskw
      metaDesc
      metaKeywords
      metaRobotsNofollow
      metaRobotsNoindex
      opengraphDescription
      opengraphImage {
        id
        sourceUrl
      }
      opengraphTitle
      title
      twitterDescription
      twitterImage {
        id
        sourceUrl
      }
      twitterTitle
    }
    slug
    taxonomy {
      node {
        id
      }
    }
    teamMembers(first: 100) {
      nodes {
        id
      }
    }
    termGroupId
    termTaxonomyId
    translations {
      id
    }
    uri
    __typename
  }
}
"
`;

exports[`[gatsby-source-wordpress-experimental] query generation [gatsby-source-wordpress-experimental] Taxonomy node list query hasn't changed 1`] = `
"query NODE_LIST_QUERY($first: Int!, $after: String) {
  taxonomies(first: $first, after: $after) {
    nodes {
      connectedContentTypes(first: 100) {
        nodes {
          id
        }
      }
      description
      graphqlPluralName
      graphqlSingleName
      hierarchical
      id
      label
      name
      public
      restBase
      restControllerClass
      showCloud
      showInAdminColumn
      showInGraphql
      showInMenu
      showInNavMenus
      showInQuickEdit
      showInRest
      showUi
      __typename
    }
    pageInfo {
      hasNextPage
      endCursor
    }
  }
}
"
`;

exports[`[gatsby-source-wordpress-experimental] query generation [gatsby-source-wordpress-experimental] Taxonomy node preview query hasn't changed 1`] = `
"query PREVIEW_QUERY($id: ID!) {
  taxonomy(id: $id, idType: DATABASE_ID) {
    connectedContentTypes(first: 100) {
      nodes {
        id
      }
    }
    description
    graphqlPluralName
    graphqlSingleName
    hierarchical
    id
    label
    name
    public
    restBase
    restControllerClass
    showCloud
    showInAdminColumn
    showInGraphql
    showInMenu
    showInNavMenus
    showInQuickEdit
    showInRest
    showUi
    __typename
  }
}
"
`;

exports[`[gatsby-source-wordpress-experimental] query generation [gatsby-source-wordpress-experimental] Taxonomy node single query hasn't changed 1`] = `
"query SINGLE_CONTENT_QUERY($id: ID!) {
  taxonomy(id: $id) {
    connectedContentTypes(first: 100) {
      nodes {
        id
      }
    }
    description
    graphqlPluralName
    graphqlSingleName
    hierarchical
    id
    label
    name
    public
    restBase
    restControllerClass
    showCloud
    showInAdminColumn
    showInGraphql
    showInMenu
    showInNavMenus
    showInQuickEdit
    showInRest
    showUi
    __typename
  }
}
"
`;

exports[`[gatsby-source-wordpress-experimental] query generation [gatsby-source-wordpress-experimental] TeamMember node list query hasn't changed 1`] = `
"query NODE_LIST_QUERY($first: Int!, $after: String) {
  teamMembers(first: $first, after: $after, where: { parent: null }) {
    nodes {
      acfData {
        fieldGroupName
        name
        portrait {
          id
          sourceUrl
        }
        projects {
          __typename
          ... on Project {
            id
          }
        }
        title
        twitterlink {
          target
          title
          url
        }
        webSite {
          target
          title
          url
        }
      }
      author {
        node {
          id
        }
      }
      authorDatabaseId
      authorId
      categories(first: 100) {
        nodes {
          id
        }
      }
      commentStatus
      comments(first: 100) {
        nodes {
          id
        }
      }
      content
      contentType {
        node {
          id
        }
      }
      databaseId
      date
      dateGmt
      desiredSlug
      enclosure
      excerpt
      featuredImage {
        node {
          id
          sourceUrl
        }
      }
      featuredImageDatabaseId
      featuredImageId
      guid
      id
      isRevision
      lastEditedBy {
        node {
          id
        }
      }
      link
      menuOrder
      modified
      modifiedGmt
      pingStatus
      pinged
      seo {
        focuskw
        metaDesc
        metaKeywords
        metaRobotsNofollow
        metaRobotsNoindex
        opengraphDescription
        opengraphImage {
          id
          sourceUrl
        }
        opengraphTitle
        title
        twitterDescription
        twitterImage {
          id
          sourceUrl
        }
        twitterTitle
      }
      slug
      status
      tags(first: 100) {
        nodes {
          id
        }
      }
      template {
        __typename
        ... on DefaultTemplate {
          templateName
        }
        ... on CoverTemplateTemplate {
          templateName
        }
        ... on FullWidthTemplateTemplate {
          templateName
        }
      }
      terms(first: 100) {
        nodes {
          id
        }
      }
      title
      toPing
      uri
      __typename
    }
    pageInfo {
      hasNextPage
      endCursor
    }
  }
}
"
`;

exports[`[gatsby-source-wordpress-experimental] query generation [gatsby-source-wordpress-experimental] TeamMember node preview query hasn't changed 1`] = `
"query PREVIEW_QUERY($id: ID!) {
  teamMember(id: $id, idType: DATABASE_ID) {
    acfData {
      fieldGroupName
      name
      portrait {
        id
        sourceUrl
      }
      projects {
        __typename
        ... on Project {
          id
        }
      }
      title
      twitterlink {
        target
        title
        url
      }
      webSite {
        target
        title
        url
      }
    }
    author {
      node {
        id
      }
    }
    authorDatabaseId
    authorId
    categories(first: 100) {
      nodes {
        id
      }
    }
    commentStatus
    comments(first: 100) {
      nodes {
        id
      }
    }
    content
    contentType {
      node {
        id
      }
    }
    databaseId
    date
    dateGmt
    desiredSlug
    enclosure
    excerpt
    featuredImage {
      node {
        id
        sourceUrl
      }
    }
    featuredImageDatabaseId
    featuredImageId
    guid
    id
    isRevision
    lastEditedBy {
      node {
        id
      }
    }
    link
    menuOrder
    modified
    modifiedGmt
    pingStatus
    pinged
    seo {
      focuskw
      metaDesc
      metaKeywords
      metaRobotsNofollow
      metaRobotsNoindex
      opengraphDescription
      opengraphImage {
        id
        sourceUrl
      }
      opengraphTitle
      title
      twitterDescription
      twitterImage {
        id
        sourceUrl
      }
      twitterTitle
    }
    slug
    status
    tags(first: 100) {
      nodes {
        id
      }
    }
    template {
      __typename
      ... on DefaultTemplate {
        templateName
      }
      ... on CoverTemplateTemplate {
        templateName
      }
      ... on FullWidthTemplateTemplate {
        templateName
      }
    }
    terms(first: 100) {
      nodes {
        id
      }
    }
    title
    toPing
    uri
    __typename
  }
}
"
`;

exports[`[gatsby-source-wordpress-experimental] query generation [gatsby-source-wordpress-experimental] TeamMember node single query hasn't changed 1`] = `
"query SINGLE_CONTENT_QUERY($id: ID!) {
  teamMember(id: $id) {
    acfData {
      fieldGroupName
      name
      portrait {
        id
        sourceUrl
      }
      projects {
        __typename
        ... on Project {
          id
        }
      }
      title
      twitterlink {
        target
        title
        url
      }
      webSite {
        target
        title
        url
      }
    }
    author {
      node {
        id
      }
    }
    authorDatabaseId
    authorId
    categories(first: 100) {
      nodes {
        id
      }
    }
    commentStatus
    comments(first: 100) {
      nodes {
        id
      }
    }
    content
    contentType {
      node {
        id
      }
    }
    databaseId
    date
    dateGmt
    desiredSlug
    enclosure
    excerpt
    featuredImage {
      node {
        id
        sourceUrl
      }
    }
    featuredImageDatabaseId
    featuredImageId
    guid
    id
    isRevision
    lastEditedBy {
      node {
        id
      }
    }
    link
    menuOrder
    modified
    modifiedGmt
    pingStatus
    pinged
    seo {
      focuskw
      metaDesc
      metaKeywords
      metaRobotsNofollow
      metaRobotsNoindex
      opengraphDescription
      opengraphImage {
        id
        sourceUrl
      }
      opengraphTitle
      title
      twitterDescription
      twitterImage {
        id
        sourceUrl
      }
      twitterTitle
    }
    slug
    status
    tags(first: 100) {
      nodes {
        id
      }
    }
    template {
      __typename
      ... on DefaultTemplate {
        templateName
      }
      ... on CoverTemplateTemplate {
        templateName
      }
      ... on FullWidthTemplateTemplate {
        templateName
      }
    }
    terms(first: 100) {
      nodes {
        id
      }
    }
    title
    toPing
    uri
    __typename
  }
}
"
`;

exports[`[gatsby-source-wordpress-experimental] query generation [gatsby-source-wordpress-experimental] TermNode node list query hasn't changed 1`] = `
"query NODE_LIST_QUERY($first: Int!, $after: String) {
  terms(first: $first, after: $after, where: { parent: null }) {
    nodes {
      count
      databaseId
      description
      id
      link
      name
      slug
      termGroupId
      termTaxonomyId
      uri
      __typename
    }
    pageInfo {
      hasNextPage
      endCursor
    }
  }
}
"
`;

exports[`[gatsby-source-wordpress-experimental] query generation [gatsby-source-wordpress-experimental] TermNode node preview query hasn't changed 1`] = `
"query PREVIEW_QUERY($id: ID!) {
  termNode(id: $id, idType: DATABASE_ID) {
    count
    databaseId
    description
    id
    link
    name
    slug
    termGroupId
    termTaxonomyId
    uri
    __typename
  }
}
"
`;

exports[`[gatsby-source-wordpress-experimental] query generation [gatsby-source-wordpress-experimental] TermNode node single query hasn't changed 1`] = `
"query SINGLE_CONTENT_QUERY($id: ID!) {
  termNode(id: $id) {
    count
    databaseId
    description
    id
    link
    name
    slug
    termGroupId
    termTaxonomyId
    uri
    __typename
  }
}
"
`;

exports[`[gatsby-source-wordpress-experimental] query generation [gatsby-source-wordpress-experimental] TranslationFilterTest node list query hasn't changed 1`] = `
"query NODE_LIST_QUERY($first: Int!, $after: String) {
  translationFilterTests(
    first: $first
    after: $after
    where: { parent: null, language: FR }
  ) {
    nodes {
      author {
<<<<<<< HEAD
        node {
          id
        }
      }
      authorDatabaseId
      authorId
=======
        id
      }
>>>>>>> fcdcb5bb
      content
      contentType {
        node {
          id
        }
      }
      databaseId
      date
      dateGmt
      desiredSlug
      enclosure
      featuredImage {
        node {
          id
          sourceUrl
        }
      }
      featuredImageDatabaseId
      featuredImageId
      guid
      id
      language {
        id
        locale
        name
        slug
      }
      lastEditedBy {
        node {
          id
        }
      }
      link
      modified
      modifiedGmt
      seo {
        focuskw
        metaDesc
        metaKeywords
        metaRobotsNofollow
        metaRobotsNoindex
        opengraphDescription
        opengraphImage {
          id
          sourceUrl
        }
        opengraphTitle
        title
        twitterDescription
        twitterImage {
          id
          sourceUrl
        }
        twitterTitle
      }
      slug
      status
      template {
        __typename
        ... on DefaultTemplate {
          templateName
        }
        ... on CoverTemplateTemplate {
          templateName
        }
        ... on FullWidthTemplateTemplate {
          templateName
        }
      }
      terms(first: 100) {
        nodes {
          id
        }
      }
      title
      translations {
        id
      }
      uri
      __typename
    }
    pageInfo {
      hasNextPage
      endCursor
    }
  }
}
"
`;

exports[`[gatsby-source-wordpress-experimental] query generation [gatsby-source-wordpress-experimental] TranslationFilterTest node preview query hasn't changed 1`] = `
"query PREVIEW_QUERY($id: ID!) {
  translationFilterTest(id: $id, idType: DATABASE_ID) {
    author {
<<<<<<< HEAD
      node {
        id
      }
    }
    authorDatabaseId
    authorId
=======
      id
    }
>>>>>>> fcdcb5bb
    content
    contentType {
      node {
        id
      }
    }
    databaseId
    date
    dateGmt
    desiredSlug
    enclosure
    featuredImage {
      node {
        id
        sourceUrl
      }
    }
    featuredImageDatabaseId
    featuredImageId
    guid
    id
    language {
      id
      locale
      name
      slug
    }
    lastEditedBy {
      node {
        id
      }
    }
    link
    modified
    modifiedGmt
    seo {
      focuskw
      metaDesc
      metaKeywords
      metaRobotsNofollow
      metaRobotsNoindex
      opengraphDescription
      opengraphImage {
        id
        sourceUrl
      }
      opengraphTitle
      title
      twitterDescription
      twitterImage {
        id
        sourceUrl
      }
      twitterTitle
    }
    slug
    status
    template {
      __typename
      ... on DefaultTemplate {
        templateName
      }
      ... on CoverTemplateTemplate {
        templateName
      }
      ... on FullWidthTemplateTemplate {
        templateName
      }
    }
    terms(first: 100) {
      nodes {
        id
      }
    }
    title
    translations {
      id
    }
    uri
    __typename
  }
}
"
`;

exports[`[gatsby-source-wordpress-experimental] query generation [gatsby-source-wordpress-experimental] TranslationFilterTest node single query hasn't changed 1`] = `
"query SINGLE_CONTENT_QUERY($id: ID!) {
  translationFilterTest(id: $id) {
    author {
<<<<<<< HEAD
      node {
        id
      }
    }
    authorDatabaseId
    authorId
=======
      id
    }
>>>>>>> fcdcb5bb
    content
    contentType {
      node {
        id
      }
    }
    databaseId
    date
    dateGmt
    desiredSlug
    enclosure
    featuredImage {
      node {
        id
        sourceUrl
      }
    }
    featuredImageDatabaseId
    featuredImageId
    guid
    id
    language {
      id
      locale
      name
      slug
    }
    lastEditedBy {
      node {
        id
      }
    }
    link
    modified
    modifiedGmt
    seo {
      focuskw
      metaDesc
      metaKeywords
      metaRobotsNofollow
      metaRobotsNoindex
      opengraphDescription
      opengraphImage {
        id
        sourceUrl
      }
      opengraphTitle
      title
      twitterDescription
      twitterImage {
        id
        sourceUrl
      }
      twitterTitle
    }
    slug
    status
    template {
      __typename
      ... on DefaultTemplate {
        templateName
      }
      ... on CoverTemplateTemplate {
        templateName
      }
      ... on FullWidthTemplateTemplate {
        templateName
      }
    }
    terms(first: 100) {
      nodes {
        id
      }
    }
    title
    translations {
      id
    }
    uri
    __typename
  }
}
"
`;

exports[`[gatsby-source-wordpress-experimental] query generation [gatsby-source-wordpress-experimental] TypeLimit0Test node list query hasn't changed 1`] = `
"query NODE_LIST_QUERY($first: Int!, $after: String) {
  typeLimit0Tests(first: $first, after: $after, where: { parent: null }) {
    nodes {
      author {
<<<<<<< HEAD
        node {
          id
        }
      }
      authorDatabaseId
      authorId
=======
        id
      }
>>>>>>> fcdcb5bb
      content
      contentType {
        node {
          id
        }
      }
      databaseId
      date
      dateGmt
      desiredSlug
      enclosure
      featuredImage {
        node {
          id
          sourceUrl
        }
      }
      featuredImageDatabaseId
      featuredImageId
      guid
      id
      lastEditedBy {
        node {
          id
        }
      }
      link
      modified
      modifiedGmt
      seo {
        focuskw
        metaDesc
        metaKeywords
        metaRobotsNofollow
        metaRobotsNoindex
        opengraphDescription
        opengraphImage {
          id
          sourceUrl
        }
        opengraphTitle
        title
        twitterDescription
        twitterImage {
          id
          sourceUrl
        }
        twitterTitle
      }
      slug
      status
      template {
        __typename
        ... on DefaultTemplate {
          templateName
        }
        ... on CoverTemplateTemplate {
          templateName
        }
        ... on FullWidthTemplateTemplate {
          templateName
        }
      }
      terms(first: 100) {
        nodes {
          id
        }
      }
      title
      uri
      __typename
    }
    pageInfo {
      hasNextPage
      endCursor
    }
  }
}
"
`;

exports[`[gatsby-source-wordpress-experimental] query generation [gatsby-source-wordpress-experimental] TypeLimit0Test node preview query hasn't changed 1`] = `
"query PREVIEW_QUERY($id: ID!) {
  typeLimit0Test(id: $id, idType: DATABASE_ID) {
    author {
<<<<<<< HEAD
      node {
        id
      }
    }
    authorDatabaseId
    authorId
=======
      id
    }
>>>>>>> fcdcb5bb
    content
    contentType {
      node {
        id
      }
    }
    databaseId
    date
    dateGmt
    desiredSlug
    enclosure
    featuredImage {
      node {
        id
        sourceUrl
      }
    }
    featuredImageDatabaseId
    featuredImageId
    guid
    id
    lastEditedBy {
      node {
        id
      }
    }
    link
    modified
    modifiedGmt
    seo {
      focuskw
      metaDesc
      metaKeywords
      metaRobotsNofollow
      metaRobotsNoindex
      opengraphDescription
      opengraphImage {
        id
        sourceUrl
      }
      opengraphTitle
      title
      twitterDescription
      twitterImage {
        id
        sourceUrl
      }
      twitterTitle
    }
    slug
    status
    template {
      __typename
      ... on DefaultTemplate {
        templateName
      }
      ... on CoverTemplateTemplate {
        templateName
      }
      ... on FullWidthTemplateTemplate {
        templateName
      }
    }
    terms(first: 100) {
      nodes {
        id
      }
    }
    title
    uri
    __typename
  }
}
"
`;

exports[`[gatsby-source-wordpress-experimental] query generation [gatsby-source-wordpress-experimental] TypeLimit0Test node single query hasn't changed 1`] = `
"query SINGLE_CONTENT_QUERY($id: ID!) {
  typeLimit0Test(id: $id) {
    author {
<<<<<<< HEAD
      node {
        id
      }
    }
    authorDatabaseId
    authorId
=======
      id
    }
>>>>>>> fcdcb5bb
    content
    contentType {
      node {
        id
      }
    }
    databaseId
    date
    dateGmt
    desiredSlug
    enclosure
    featuredImage {
      node {
        id
        sourceUrl
      }
    }
    featuredImageDatabaseId
    featuredImageId
    guid
    id
    lastEditedBy {
      node {
        id
      }
    }
    link
    modified
    modifiedGmt
    seo {
      focuskw
      metaDesc
      metaKeywords
      metaRobotsNofollow
      metaRobotsNoindex
      opengraphDescription
      opengraphImage {
        id
        sourceUrl
      }
      opengraphTitle
      title
      twitterDescription
      twitterImage {
        id
        sourceUrl
      }
      twitterTitle
    }
    slug
    status
    template {
      __typename
      ... on DefaultTemplate {
        templateName
      }
      ... on CoverTemplateTemplate {
        templateName
      }
      ... on FullWidthTemplateTemplate {
        templateName
      }
    }
    terms(first: 100) {
      nodes {
        id
      }
    }
    title
    uri
    __typename
  }
}
"
`;

exports[`[gatsby-source-wordpress-experimental] query generation [gatsby-source-wordpress-experimental] TypeLimitTest node list query hasn't changed 1`] = `
"query NODE_LIST_QUERY($first: Int!, $after: String) {
  typeLimitTests(first: $first, after: $after, where: { parent: null }) {
    nodes {
      author {
<<<<<<< HEAD
        node {
          id
        }
      }
      authorDatabaseId
      authorId
=======
        id
      }
>>>>>>> fcdcb5bb
      content
      contentType {
        node {
          id
        }
      }
      databaseId
      date
      dateGmt
      desiredSlug
      enclosure
      featuredImage {
        node {
          id
          sourceUrl
        }
      }
      featuredImageDatabaseId
      featuredImageId
      guid
      id
      lastEditedBy {
        node {
          id
        }
      }
      link
      modified
      modifiedGmt
      seo {
        focuskw
        metaDesc
        metaKeywords
        metaRobotsNofollow
        metaRobotsNoindex
        opengraphDescription
        opengraphImage {
          id
          sourceUrl
        }
        opengraphTitle
        title
        twitterDescription
        twitterImage {
          id
          sourceUrl
        }
        twitterTitle
      }
      slug
      status
      template {
        __typename
        ... on DefaultTemplate {
          templateName
        }
        ... on CoverTemplateTemplate {
          templateName
        }
        ... on FullWidthTemplateTemplate {
          templateName
        }
      }
      terms(first: 100) {
        nodes {
          id
        }
      }
      title
      uri
      __typename
    }
    pageInfo {
      hasNextPage
      endCursor
    }
  }
}
"
`;

exports[`[gatsby-source-wordpress-experimental] query generation [gatsby-source-wordpress-experimental] TypeLimitTest node preview query hasn't changed 1`] = `
"query PREVIEW_QUERY($id: ID!) {
  typeLimitTest(id: $id, idType: DATABASE_ID) {
    author {
<<<<<<< HEAD
      node {
        id
      }
    }
    authorDatabaseId
    authorId
=======
      id
    }
>>>>>>> fcdcb5bb
    content
    contentType {
      node {
        id
      }
    }
    databaseId
    date
    dateGmt
    desiredSlug
    enclosure
    featuredImage {
      node {
        id
        sourceUrl
      }
    }
    featuredImageDatabaseId
    featuredImageId
    guid
    id
    lastEditedBy {
      node {
        id
      }
    }
    link
    modified
    modifiedGmt
    seo {
      focuskw
      metaDesc
      metaKeywords
      metaRobotsNofollow
      metaRobotsNoindex
      opengraphDescription
      opengraphImage {
        id
        sourceUrl
      }
      opengraphTitle
      title
      twitterDescription
      twitterImage {
        id
        sourceUrl
      }
      twitterTitle
    }
    slug
    status
    template {
      __typename
      ... on DefaultTemplate {
        templateName
      }
      ... on CoverTemplateTemplate {
        templateName
      }
      ... on FullWidthTemplateTemplate {
        templateName
      }
    }
    terms(first: 100) {
      nodes {
        id
      }
    }
    title
    uri
    __typename
  }
}
"
`;

exports[`[gatsby-source-wordpress-experimental] query generation [gatsby-source-wordpress-experimental] TypeLimitTest node single query hasn't changed 1`] = `
"query SINGLE_CONTENT_QUERY($id: ID!) {
  typeLimitTest(id: $id) {
    author {
<<<<<<< HEAD
      node {
        id
      }
    }
    authorDatabaseId
    authorId
=======
      id
    }
>>>>>>> fcdcb5bb
    content
    contentType {
      node {
        id
      }
    }
    databaseId
    date
    dateGmt
    desiredSlug
    enclosure
    featuredImage {
      node {
        id
        sourceUrl
      }
    }
    featuredImageDatabaseId
    featuredImageId
    guid
    id
    lastEditedBy {
      node {
        id
      }
    }
    link
    modified
    modifiedGmt
    seo {
      focuskw
      metaDesc
      metaKeywords
      metaRobotsNofollow
      metaRobotsNoindex
      opengraphDescription
      opengraphImage {
        id
        sourceUrl
      }
      opengraphTitle
      title
      twitterDescription
      twitterImage {
        id
        sourceUrl
      }
      twitterTitle
    }
    slug
    status
    template {
      __typename
      ... on DefaultTemplate {
        templateName
      }
      ... on CoverTemplateTemplate {
        templateName
      }
      ... on FullWidthTemplateTemplate {
        templateName
      }
    }
    terms(first: 100) {
      nodes {
        id
      }
    }
    title
    uri
    __typename
  }
}
"
`;

exports[`[gatsby-source-wordpress-experimental] query generation [gatsby-source-wordpress-experimental] User node list query hasn't changed 1`] = `
"query NODE_LIST_QUERY($first: Int!, $after: String) {
  users(first: $first, after: $after) {
    nodes {
      avatar {
        default
        extraAttr
        forceDefault
        foundAvatar
        height
        rating
        scheme
        size
        url
        width
      }
      capKey
      capabilities
      comments(first: 100) {
        nodes {
          id
        }
      }
      databaseId
      description
      email
      extraCapabilities
      firstName
      id
      lastName
      locale
      mediaItems(first: 100) {
        nodes {
          id
          sourceUrl
        }
      }
      name
      nicename
      nickname
      pages(first: 100) {
        nodes {
          id
        }
      }
      posts(first: 100) {
        nodes {
          id
        }
      }
      projects(first: 100) {
        nodes {
          id
        }
      }
      registeredDate
      slug
      teamMembers(first: 100) {
        nodes {
          id
        }
      }
      translationFilterTests(first: 100) {
        nodes {
          id
        }
      }
      typeLimit0Tests(first: 100) {
        nodes {
          id
        }
      }
      typeLimitTests(first: 100) {
        nodes {
          id
        }
      }
      uri
      url
      username
      __typename
    }
    pageInfo {
      hasNextPage
      endCursor
    }
  }
}
"
`;

exports[`[gatsby-source-wordpress-experimental] query generation [gatsby-source-wordpress-experimental] User node preview query hasn't changed 1`] = `
"query PREVIEW_QUERY($id: ID!) {
  user(id: $id, idType: DATABASE_ID) {
    avatar {
      default
      extraAttr
      forceDefault
      foundAvatar
      height
      rating
      scheme
      size
      url
      width
    }
    capKey
    capabilities
    comments(first: 100) {
      nodes {
        id
      }
    }
    databaseId
    description
    email
    extraCapabilities
    firstName
    id
    lastName
    locale
    mediaItems(first: 100) {
      nodes {
        id
        sourceUrl
      }
    }
    name
    nicename
    nickname
    pages(first: 100) {
      nodes {
        id
      }
    }
    posts(first: 100) {
      nodes {
        id
      }
    }
    projects(first: 100) {
      nodes {
        id
      }
    }
    registeredDate
    slug
    teamMembers(first: 100) {
      nodes {
        id
      }
    }
    translationFilterTests(first: 100) {
      nodes {
        id
      }
    }
    typeLimit0Tests(first: 100) {
      nodes {
        id
      }
    }
    typeLimitTests(first: 100) {
      nodes {
        id
      }
    }
    uri
    url
    username
    __typename
  }
}
"
`;

exports[`[gatsby-source-wordpress-experimental] query generation [gatsby-source-wordpress-experimental] User node single query hasn't changed 1`] = `
"query SINGLE_CONTENT_QUERY($id: ID!) {
  user(id: $id) {
    avatar {
      default
      extraAttr
      forceDefault
      foundAvatar
      height
      rating
      scheme
      size
      url
      width
    }
    capKey
    capabilities
    comments(first: 100) {
      nodes {
        id
      }
    }
    databaseId
    description
    email
    extraCapabilities
    firstName
    id
    lastName
    locale
    mediaItems(first: 100) {
      nodes {
        id
        sourceUrl
      }
    }
    name
    nicename
    nickname
    pages(first: 100) {
      nodes {
        id
      }
    }
    posts(first: 100) {
      nodes {
        id
      }
    }
    projects(first: 100) {
      nodes {
        id
      }
    }
    registeredDate
    slug
    teamMembers(first: 100) {
      nodes {
        id
      }
    }
    translationFilterTests(first: 100) {
      nodes {
        id
      }
    }
    typeLimit0Tests(first: 100) {
      nodes {
        id
      }
    }
    typeLimitTests(first: 100) {
      nodes {
        id
      }
    }
    uri
    url
    username
    __typename
  }
}
"
`;<|MERGE_RESOLUTION|>--- conflicted
+++ resolved
@@ -4,8 +4,10 @@
 "query NODE_LIST_QUERY($first: Int!, $after: String) {
   categories(first: $first, after: $after, where: { parent: null }) {
     nodes {
-      ancestors {
-        id
+      ancestors(first: 100) {
+        nodes {
+          id
+        }
       }
       wpChildren: children(first: 100) {
         nodes {
@@ -25,15 +27,12 @@
       link
       name
       wpParent: parent {
-        id
+        node {
+          id
+        }
       }
       parentDatabaseId
       parentId
-      parentNode {
-        node {
-          id
-        }
-      }
       posts(first: 100) {
         nodes {
           id
@@ -89,9 +88,11 @@
 
 exports[`[gatsby-source-wordpress-experimental] query generation [gatsby-source-wordpress-experimental] Category node preview query hasn't changed 1`] = `
 "query PREVIEW_QUERY($id: ID!) {
-  category(id: $id, idType: DATABASE_ID) {
-    ancestors {
-      id
+  category(id: $id, idType: ID, asPreview: true) {
+    ancestors(first: 100) {
+      nodes {
+        id
+      }
     }
     wpChildren: children(first: 100) {
       nodes {
@@ -111,15 +112,12 @@
     link
     name
     wpParent: parent {
-      id
+      node {
+        id
+      }
     }
     parentDatabaseId
     parentId
-    parentNode {
-      node {
-        id
-      }
-    }
     posts(first: 100) {
       nodes {
         id
@@ -171,8 +169,10 @@
 exports[`[gatsby-source-wordpress-experimental] query generation [gatsby-source-wordpress-experimental] Category node single query hasn't changed 1`] = `
 "query SINGLE_CONTENT_QUERY($id: ID!) {
   category(id: $id) {
-    ancestors {
-      id
+    ancestors(first: 100) {
+      nodes {
+        id
+      }
     }
     wpChildren: children(first: 100) {
       nodes {
@@ -192,15 +192,12 @@
     link
     name
     wpParent: parent {
-      id
+      node {
+        id
+      }
     }
     parentDatabaseId
     parentId
-    parentNode {
-      node {
-        id
-      }
-    }
     posts(first: 100) {
       nodes {
         id
@@ -296,7 +293,7 @@
 
 exports[`[gatsby-source-wordpress-experimental] query generation [gatsby-source-wordpress-experimental] Comment node preview query hasn't changed 1`] = `
 "query PREVIEW_QUERY($id: ID!) {
-  comment(id: $id, idType: DATABASE_ID) {
+  comment(id: $id, idType: ID, asPreview: true) {
     agent
     approved
     author {
@@ -448,7 +445,7 @@
 
 exports[`[gatsby-source-wordpress-experimental] query generation [gatsby-source-wordpress-experimental] ContentType node preview query hasn't changed 1`] = `
 "query PREVIEW_QUERY($id: ID!) {
-  contentType(id: $id, idType: DATABASE_ID) {
+  contentType(id: $id, idType: ID, asPreview: true) {
     canExport
     connectedTaxonomies(first: 100) {
       nodes {
@@ -736,7 +733,7 @@
 
 exports[`[gatsby-source-wordpress-experimental] query generation [gatsby-source-wordpress-experimental] MediaItem node preview query hasn't changed 1`] = `
 "query PREVIEW_QUERY($id: ID!) {
-  mediaItem(id: $id, idType: DATABASE_ID) {
+  mediaItem(id: $id, idType: ID, asPreview: true) {
     altText
     ancestors(first: 100) {
       nodes {
@@ -1031,8 +1028,9 @@
   menus(first: $first, after: $after) {
     nodes {
       count
+      databaseId
       id
-      menuId
+      locations
       menuItems(first: 100) {
         nodes {
           id
@@ -1053,10 +1051,11 @@
 
 exports[`[gatsby-source-wordpress-experimental] query generation [gatsby-source-wordpress-experimental] Menu node preview query hasn't changed 1`] = `
 "query PREVIEW_QUERY($id: ID!) {
-  menu(id: $id, idType: DATABASE_ID) {
+  menu(id: $id, idType: ID, asPreview: true) {
     count
+    databaseId
     id
-    menuId
+    locations
     menuItems(first: 100) {
       nodes {
         id
@@ -1074,8 +1073,9 @@
 "query SINGLE_CONTENT_QUERY($id: ID!) {
   menu(id: $id) {
     count
+    databaseId
     id
-    menuId
+    locations
     menuItems(first: 100) {
       nodes {
         id
@@ -1137,9 +1137,16 @@
       id
       label
       linkRelationship
+      locations
+      menu {
+        node {
+          id
+        }
+      }
       order
       parentDatabaseId
       parentId
+      path
       target
       title
       url
@@ -1156,7 +1163,7 @@
 
 exports[`[gatsby-source-wordpress-experimental] query generation [gatsby-source-wordpress-experimental] MenuItem node preview query hasn't changed 1`] = `
 "query PREVIEW_QUERY($id: ID!) {
-  menuItem(id: $id, idType: DATABASE_ID) {
+  menuItem(id: $id, idType: ID, asPreview: true) {
     childItems(first: 100) {
       nodes {
         id
@@ -1201,9 +1208,16 @@
     id
     label
     linkRelationship
+    locations
+    menu {
+      node {
+        id
+      }
+    }
     order
     parentDatabaseId
     parentId
+    path
     target
     title
     url
@@ -1260,9 +1274,16 @@
     id
     label
     linkRelationship
+    locations
+    menu {
+      node {
+        id
+      }
+    }
     order
     parentDatabaseId
     parentId
+    path
     target
     title
     url
@@ -1427,7 +1448,7 @@
 
 exports[`[gatsby-source-wordpress-experimental] query generation [gatsby-source-wordpress-experimental] Page node preview query hasn't changed 1`] = `
 "query PREVIEW_QUERY($id: ID!) {
-  page(id: $id, idType: DATABASE_ID) {
+  page(id: $id, idType: ID, asPreview: true) {
     acfPageFields {
       fieldGroupName
       flex {
@@ -1843,7 +1864,7 @@
 
 exports[`[gatsby-source-wordpress-experimental] query generation [gatsby-source-wordpress-experimental] Post node preview query hasn't changed 1`] = `
 "query PREVIEW_QUERY($id: ID!) {
-  post(id: $id, idType: DATABASE_ID) {
+  post(id: $id, idType: ID, asPreview: true) {
     author {
       node {
         id
@@ -2090,17 +2111,12 @@
         }
       }
       author {
-<<<<<<< HEAD
         node {
           id
         }
       }
       authorDatabaseId
       authorId
-=======
-        id
-      }
->>>>>>> fcdcb5bb
       content
       contentType {
         node {
@@ -2184,7 +2200,7 @@
 
 exports[`[gatsby-source-wordpress-experimental] query generation [gatsby-source-wordpress-experimental] Project node preview query hasn't changed 1`] = `
 "query PREVIEW_QUERY($id: ID!) {
-  project(id: $id, idType: DATABASE_ID) {
+  project(id: $id, idType: ID, asPreview: true) {
     acfProject {
       fieldGroupName
       image {
@@ -2198,17 +2214,12 @@
       }
     }
     author {
-<<<<<<< HEAD
       node {
         id
       }
     }
     authorDatabaseId
     authorId
-=======
-      id
-    }
->>>>>>> fcdcb5bb
     content
     contentType {
       node {
@@ -2301,17 +2312,12 @@
       }
     }
     author {
-<<<<<<< HEAD
       node {
         id
       }
     }
     authorDatabaseId
     authorId
-=======
-      id
-    }
->>>>>>> fcdcb5bb
     content
     contentType {
       node {
@@ -2521,7 +2527,7 @@
 
 exports[`[gatsby-source-wordpress-experimental] query generation [gatsby-source-wordpress-experimental] Tag node preview query hasn't changed 1`] = `
 "query PREVIEW_QUERY($id: ID!) {
-  tag(id: $id, idType: DATABASE_ID) {
+  tag(id: $id, idType: ID, asPreview: true) {
     count
     databaseId
     description
@@ -2685,7 +2691,7 @@
 
 exports[`[gatsby-source-wordpress-experimental] query generation [gatsby-source-wordpress-experimental] Taxonomy node preview query hasn't changed 1`] = `
 "query PREVIEW_QUERY($id: ID!) {
-  taxonomy(id: $id, idType: DATABASE_ID) {
+  taxonomy(id: $id, idType: ID, asPreview: true) {
     connectedContentTypes(first: 100) {
       nodes {
         id
@@ -2888,7 +2894,7 @@
 
 exports[`[gatsby-source-wordpress-experimental] query generation [gatsby-source-wordpress-experimental] TeamMember node preview query hasn't changed 1`] = `
 "query PREVIEW_QUERY($id: ID!) {
-  teamMember(id: $id, idType: DATABASE_ID) {
+  teamMember(id: $id, idType: ID, asPreview: true) {
     acfData {
       fieldGroupName
       name
@@ -3224,17 +3230,12 @@
   ) {
     nodes {
       author {
-<<<<<<< HEAD
         node {
           id
         }
       }
       authorDatabaseId
       authorId
-=======
-        id
-      }
->>>>>>> fcdcb5bb
       content
       contentType {
         node {
@@ -3327,19 +3328,14 @@
 
 exports[`[gatsby-source-wordpress-experimental] query generation [gatsby-source-wordpress-experimental] TranslationFilterTest node preview query hasn't changed 1`] = `
 "query PREVIEW_QUERY($id: ID!) {
-  translationFilterTest(id: $id, idType: DATABASE_ID) {
+  translationFilterTest(id: $id, idType: ID, asPreview: true) {
     author {
-<<<<<<< HEAD
       node {
         id
       }
     }
     authorDatabaseId
     authorId
-=======
-      id
-    }
->>>>>>> fcdcb5bb
     content
     contentType {
       node {
@@ -3429,17 +3425,12 @@
 "query SINGLE_CONTENT_QUERY($id: ID!) {
   translationFilterTest(id: $id) {
     author {
-<<<<<<< HEAD
       node {
         id
       }
     }
     authorDatabaseId
     authorId
-=======
-      id
-    }
->>>>>>> fcdcb5bb
     content
     contentType {
       node {
@@ -3530,17 +3521,12 @@
   typeLimit0Tests(first: $first, after: $after, where: { parent: null }) {
     nodes {
       author {
-<<<<<<< HEAD
         node {
           id
         }
       }
       authorDatabaseId
       authorId
-=======
-        id
-      }
->>>>>>> fcdcb5bb
       content
       contentType {
         node {
@@ -3624,19 +3610,14 @@
 
 exports[`[gatsby-source-wordpress-experimental] query generation [gatsby-source-wordpress-experimental] TypeLimit0Test node preview query hasn't changed 1`] = `
 "query PREVIEW_QUERY($id: ID!) {
-  typeLimit0Test(id: $id, idType: DATABASE_ID) {
+  typeLimit0Test(id: $id, idType: ID, asPreview: true) {
     author {
-<<<<<<< HEAD
       node {
         id
       }
     }
     authorDatabaseId
     authorId
-=======
-      id
-    }
->>>>>>> fcdcb5bb
     content
     contentType {
       node {
@@ -3717,17 +3698,12 @@
 "query SINGLE_CONTENT_QUERY($id: ID!) {
   typeLimit0Test(id: $id) {
     author {
-<<<<<<< HEAD
       node {
         id
       }
     }
     authorDatabaseId
     authorId
-=======
-      id
-    }
->>>>>>> fcdcb5bb
     content
     contentType {
       node {
@@ -3809,17 +3785,12 @@
   typeLimitTests(first: $first, after: $after, where: { parent: null }) {
     nodes {
       author {
-<<<<<<< HEAD
         node {
           id
         }
       }
       authorDatabaseId
       authorId
-=======
-        id
-      }
->>>>>>> fcdcb5bb
       content
       contentType {
         node {
@@ -3903,19 +3874,14 @@
 
 exports[`[gatsby-source-wordpress-experimental] query generation [gatsby-source-wordpress-experimental] TypeLimitTest node preview query hasn't changed 1`] = `
 "query PREVIEW_QUERY($id: ID!) {
-  typeLimitTest(id: $id, idType: DATABASE_ID) {
+  typeLimitTest(id: $id, idType: ID, asPreview: true) {
     author {
-<<<<<<< HEAD
       node {
         id
       }
     }
     authorDatabaseId
     authorId
-=======
-      id
-    }
->>>>>>> fcdcb5bb
     content
     contentType {
       node {
@@ -3996,17 +3962,12 @@
 "query SINGLE_CONTENT_QUERY($id: ID!) {
   typeLimitTest(id: $id) {
     author {
-<<<<<<< HEAD
       node {
         id
       }
     }
     authorDatabaseId
     authorId
-=======
-      id
-    }
->>>>>>> fcdcb5bb
     content
     contentType {
       node {
@@ -4176,7 +4137,7 @@
 
 exports[`[gatsby-source-wordpress-experimental] query generation [gatsby-source-wordpress-experimental] User node preview query hasn't changed 1`] = `
 "query PREVIEW_QUERY($id: ID!) {
-  user(id: $id, idType: DATABASE_ID) {
+  user(id: $id, idType: ID, asPreview: true) {
     avatar {
       default
       extraAttr
