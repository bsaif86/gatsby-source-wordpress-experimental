--- conflicted
+++ resolved
@@ -2,13 +2,10 @@
 
 ## 1.7.7
 
-<<<<<<< HEAD
 - Added structure error reports courtesy of @sslotsky. Thanks Sam!
-=======
-Moved the check for wether the remote API is using WPGatsby or not to make it more consistent. It was running in parallel with some other checks and sometimes the others would finish first producing incorrect error messages.
+- Moved the check for wether the remote API is using WPGatsby or not to make it more consistent. It was running in parallel with some other checks and sometimes the others would finish first producing incorrect error messages.
 
 In `src/steps/check-plugin-requirements.js`, `isWpGatsby()`
->>>>>>> 53a5b595
 
 ## 1.7.6
 
