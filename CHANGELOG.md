# Change Log

<<<<<<< HEAD
## 3.0.0

This major release rolls out a new Preview experience which is faster, more reliable, and includes remote error handling!

## New features

- Previews of brand new drafts now work properly. Previously they would be iffy and could show a 404 until Gatsby finished sourcing data.
- A loading screen is displayed in WordPress until the Preview is ready in Gatsby, this solves the case mentioned above where WP couldn't be aware which state Gatsby is in and would display 404's or stale preview data.
- Removing unused fields from your WPGraphQL schema will no longer cause preview errors. Previously this would require a re-start of the preview server.
- In both Preview and regular `gatsby develop`, updating the schema (for ex adding new acf fields) will be picked up and the schema and node sourcing queries will be re-built on the fly. This means you don't need to re-start `gatsby develop` while developing sites! It also makes Preview much more resilient 👍 Previously this would also clear the entire cache when you restarted gatsby develop, making development less enjoyable and making it take longer to develop sites.
So for example you can now add a new acf field while `gatsby develop` is running and the updated schema will immediately be available to query in your Gatsby site (so in page templates or in graphiql). As soon as a post is updated with new data, that new data will resolve in Gatsby.
- Adding new post types previously required a re-start of `gatsby develop` (so also a re-start of Preview), new post types are now automatically picked up during Preview and development. If developers build their pages using the `WpContentNode` interface (which is a type that encompasses all post types), Preview will work for all new post types without developer intervention! This means that in the future, themes can be constructed in a way in which they could be implemented entirely without a developers help.
- Webhook calls are limited (per-post) to one call every 5 seconds. This fixes the issue where Gutenberg will call save_post multiple times when pressing "preview". Previously this resulted in duplicate Preview builds.
- Previously, if you had revisions disabled, Preview would not work in some cases. Preview now works wether or not revisions are disabled.
- The WPGatsby Preview template client now supports all widely used browsers including IE11 with backwards compatible CSS and JS with polyfills and transpilation.
- Remote error handling with steps on how to fix the problem has been added! Handled errors include:
    - No page created for previewed node (need to create a page for nodes of this type in gatsby-node.js)
    - Preview instance received data from the wrong URL (Gatsby is configured to source data from a different WordPress instance. Compare your WPGatsby and gatsby-source-wordpress-experimental settings)
    - General Gatsby Preview process errors are caught and a generic error about which step the error occured in is sent back to WP. WP displays the generic error and encourages the user to check their preview logs for a more detailed error
    - When posting to the preview instance, wether or not the webhook is online is recorded, if it's offline the preview template will display an error about this. If it's online, the preview template will optimistically try to load the preview. In both cases (it's online & offline), the preview template will simultaneously check again in browser if Cloud is online or not, and react accordingly (display an error or load the preview if it hasn't already). This is good because not every load of the preview template will trigger a webhook (if no data has changed), so we need a solid way to handle errors if the preview server goes down in this case and an admin re-loads the preview window on the WP side.
- WPGatsby misconfiguration handling. Both of the following will display an error with steps on how to fix.
    - No preview frontend url is set but Gatsby Preview is enabled in WPGatsby settings.
    - The post type being previewed is not set to show in GraphQL (so is not previewable. includes a link to the WPGraphQL docs to remedy this as well as steps on how to make any future post types previewable without developer intervention).

## Caveats

- Gutenberg and ACF do not work together for WP Previews. Gutenberg breaks ACF preview (this is not a Gatsby or WPGatsby problem), so if you want to preview ACF, you cannot use Gutenberg.
- You must add a node id to pageContext when creating pages if you want to be able to preview that page. If you don't do this, you'll see a misconfiguration error in the preview window.
=======
## 2.4.0

Added support for WPGraphQL 1.0.0! https://github.com/wp-graphql/wp-graphql/releases/tag/v1.0

## 2.3.1

- Deleting a post in WordPress which had been excluded in plugin options in Gatsby would fail the build previously. There are now checks in place that prevent and info about what's happening is logged to the terminal output.

## 2.3.0

- Added a check where if html is returned from the GraphQL endpoint, we append `/graphql` to the url and try again. If that returns JSON, we panic and display an error telling the developer to update the url to include `/graphql`. Thanks @acao!!

## 2.2.1

- Fixed a bug where the new `pluginOptionsSchema` would display a warning instead of working properly. `pluginOptionsSchema` works differently than other Gatsby node API's in that this API cannot have a nested function returned to it which will be called. All other Node API's allow this but pluginOptionsSchema does not. This is now fixed though!

## 2.2.0

- Implemented the new Gatsby core node API `pluginOptionsSchema` to validate user options. Thanks @mxstbr and @sslotsky!

## 2.1.4

- Fixed issue #151 where the `html.imageMaxWidth` option was not being properly respected. Thanks @acao!

## 2.1.3

- Added a `MediaItem.localFile.maxFileSizeBytes` option with a default of `15728640` which is 15Mb. This is not considered a breaking change because Gatsby currently has a hard time processing large files. It's very unlikely that anyone with files larger than this were able to run a build previously which means this will fix a bug for most users who have very large files in their WP instance.

## 2.1.2

- Inverted the background and foreground colours for the formatLogMessage helper to help increase contrast across more terminal themes.
>>>>>>> 1358258d

## 2.1.1

- Increased the supported version range of WPGraphQL to support the recently released v0.15.0.
- Simplified the compatibility API error message for plugins out of range to clarify next steps for the user.

## 2.1.0

- Multiple instances of the source plugin in 1 Gatsby site have been disallowed and an error will be thrown if there are more than 1 added. Previously this was allowed by the plugin, but each instance would overwrite each others state. This is not considered a breaking change because adding multiple instances would result in buggy sites with missing data. Follow https://github.com/gatsbyjs/gatsby-source-wordpress-experimental/issues/58 for more info on why this is the case and when this feature will be available.

## 2.0.4

- `pluginOptions.schema.perPage` was not being passed through when fetching referenced media items in html.

## 2.0.3

- While moving our repo into a monorepo to support CI tests, an index.js was misplaced, causing workspace installations of this plugin to fail.

## 2.0.2

- Fixes a case where an error object was being treated as a string. Thanks @rburgst!

## 2.0.1

- Added missing README.md from the last publish!

## 2.0.0

- First publish with new monorepo structure
- Bumped minimum WPGraphQL and WPGatsby versions because latest WPGraphQL (v0.14.0) introduced a breaking change disabling introspection by default. Latest WPGatsby re-enables introspection via a filter. Since you need a minimum WPGatsby version for WPGraphQL 0.14.0 to work, this package set those 2 versions to minimum as a breaking change to reduce confusion when upgrading packages.

## 1.7.9

- Add empty index.js to the root of the project to fix lerna errors that the last release introduced

## 1.7.8

- Increase supported version range for WPGatsby to allow >0.4.14 <0.6.0
- Updated project build setup to build to `dist` instead of to the project root.

## 1.7.7

- Added structure error reports courtesy of @sslotsky. Thanks Sam!

- Moved the check for wether the remote API is using WPGatsby or not to make it more consistent. It was running in parallel with some other checks and sometimes the others would finish first producing incorrect error messages.

In `src/steps/check-plugin-requirements.js`, `isWpGatsby()`

- Updated the error message url for downloading WPGatsby when it's not active

## 1.7.6

- There was a timing issue in that if 'fetchMediaItemsById' (steps/source-nodes/fetch-nodes/fetch-referenced-media-items.js)
  is called a 2nd time before the first batch completes the call to pushPromiseOntoRetryQueue overwrites keys from the first batch as the key is only an index. Then the first instance item never resolves and they all timeout.

## 1.7.5

### Bug Fixes

- The delete node action was missing an import resulting in errors when deleting posts.

## 1.7.4

### Bug Fixes

- The remote file downloader progress bar used to glitch due to some custom code that attempted to keep the same progress bar around for the entirety of node sourcing. To fix the glitchiness clearing the bar is now promise based.

## 1.7.3

## Bug Fixes

- Protect against undefined values in process-node.jsL719

## 1.7.2

### Bug Fixes

- When detecting images in html and transforming them to Gatsby images, any url which had query params was being missing. For example image.jpeg?w=1024.

## 1.7.1

### Bug Fixes

- Fields which had no name were causing errors. These fields are now silently excluded as they can't be used.

## 1.7.0

### New Features

- 404 images will no longer fail the build during `gatsby develop` but will continue to fail the build in production builds.
- Media item fetch errors now include the name of the parent step in which the MediaItem File node was being fetched.
- When fetching html media item files, non-404 error codes now return more helpful information about which media item is having the problem.
- 404ing images in production now have an extra line to the error message explaining that the build failed to prevent deploying a broken site.

### Changes

- MediaItem.remoteFile has been deprecated for a few months, querying for it now throws an error.

## 1.6.3

### Bug Fixes

- The new `options.html.createStaticFiles` option wasn't properly matching css background images in some cases

## 1.6.2

### Bug Fixes

- On later versions of node, the `got` package was erroring when fetching media items when a site used basic httaccess authentication. This was due to a deprecated option. Basic auth headers were added via the headers option instead.

## 1.6.1 was an accidental publish :scream:

## 1.6.0

### New Features

- A new plugin option `options.html.createStaticFiles` was added. When this is `true`, any url's which are wrapped in "", '', or () and which contain `/wp-content/uploads` will be transformed into static files and the url's will be rewritten. This adds support for <audio>, <video>, and <a> tags which point at WP media item uploads as well as inline-html css like background-image: url(). It will also transform any plain text like "https://yoursite.com/wp-content/uploads/image.png" as long as it's wrapped in "", '', or ().

### Changes

- Connected media item id's are analyzed in non media item nodes to determine which nodes to fetch. That was previously being done by finding connections that had an `id` and a `sourceUrl` field on the fetched node data. This was switched to use `id` and `__typename` to save bytes across the wire, slightly reduce the number of db lookups that need to be done on the WPGQL side during node sourcing, and prevent the `createStaticFiles` option from detecting and transforming `sourceUrl` fields.

## 1.5.4

### Bug Fixes

- the `options.type[typename]type.beforeChangeNode` api was not running when creating all nodes, just when updating nodes. This now runs before all node updates (create, update, delete).
- When replacing images with Gatsby images in html fields, only the first instance of an image was being replaced if there were more than 1 identical HTML <img /> strings.

## 1.5.3

### Bug Fixes

- In some cases, an attempt to iterate over `undefined` was occurring and throwing errors.
- When using the writeQueriesToDisk debugging option, old types were not being removed before new ones were generated. This means types that no longer existed in your schema would hang around there forever.

## 1.5.2

### Bug Fixes

- MediaItem sourceUrl's that were encoded on the server were being double encoded and producing a 404 error when the image really did exist. Now there's a check to see if the sourceUrl is already encoded, and is only encoded if it hasn't already been by the server.

## 1.5.1

### Bug Fixes

- The boot up blank get request to WPGraphQL to find debug messages didn't account for situations where debug mode wasn't enabled. That's now accounted for. For example if you install WPGraphQL for CPTUI and don't configure your post types properly, we were missing those errors. The plugin now fails the build with the start up errors.

## 1.5.0

### New Features

- Added `options.develop.hardCacheData` plugin option. This option allows hard caching data between Gatsby cache clears in development. This will speed up development when installing npm packages or modifying gatsby-node. Normally doing either of those things would mean you have to re-fetch all data. This experimental option syncs the data cache outside of the Gatsby cache to help streamline development.

## 1.4.6

### Bug Fixes

- Fixed a bug where a Preview safeguard was preventing the usage of Preview with bedrock/roots (or any other setup that requires the gql endpoint to be used as /?graphql).

## 1.4.5

### Bug Fixes

- In situations where MediaItem.sourceUrl is returned as an absolute path without the WP url, File nodes were unable to be fetched from MediaItem nodes because the URL was wrong.
- Images with `-scaled` as part of the sourceUrl were cached properly but were not being restored from the cache properly when html url's included the full size url instead of the `-scaled` url.
- There was duplicative cache logic running for media item node id's which was unneccessary.

## 1.4.4

- Improved the compatibility API error message to make it clearer that you may need to upgrade OR downgrade WPGraphQL, WPGatsby, or gatsby-source-wordpress-experimental

## 1.4.3

- Added a warning in the terminal output if pretty permalinks are not enabled in WP.

## 1.4.2

- Fixed a race condition / logic error in Gatsby image html processing. Thanks for PR #158 @rburgst!

## 1.4.1

- Added support for WPGraphQL ~0.13.0

## 1.4.0

### New Features

- Previously not all nodes were being fetched in flat lists. This meant extra logic was being run to recursively fetch category nodes, and it meant that custom taxonomies could not have hierarchical data. All core nodes are now fetched as flat lists, enabling hierarchical custom taxonomies and speeding up data sourcing for Category nodes.

## 1.3.10

### Bug Fixes

- Gatsby image's in html blocks were not always being picked up or cached properly.

## 1.3.9

### Bug Fixes

- JSON encoded strings as fields were being processed for <img> tags while gatsby-image in html transformations were taking place. This caused errors and shouldn't have been happening in the first place. This release excludes JSON encoded img src's from being processed.
- The WPGQL Node type is an interface type of all possible WPGQL node types. Since not all of those are Gatsby node types, fields of this type were not being registered properly as Gatsby node connections. This PR adds a check to the default resolver to see if a connected node exists as well as adding the \_\_typename field to all interface fields during query generation and node sourcing. This means connections of the Node type work properly in Gatsby.

## 1.3.8

### Bug Fixes

- Enum type fields were not being picked up by this plugin prior to this release.

## 1.3.7

### Bug Fixes

- When using https hosting but the WordPress general settings url is set to http, images and other links may still point to https. This was causing images to not be picked up and transformed into Gatsby imgs. This release provides a warning and safeguards against this by not comparing the protocol when determining wether an image should be fetched or not.

## 1.3.6

### Bug Fixes

- Root field types could not have their fields excluded previously. This now works!
- In build step error messages, depending on which step errored, undefined.stepName would be printed.

### New Error Messages

- Added an error message for when a GraphQL request returns an empty string "". Fails prod builds and warns in develop.
- debugMessages are now checked for on startup. This will fail the build if there are multiple fields on a type which have the same fieldname for example.

## 1.3.4

### Bug Fixes

- The delta update retry reconnection logic had an off by one error, causing the error log to occasionally say "reconnected after 0 retries".

### New Features

- Previously, the delta update retry reconnection logic was hardcoded to wait 30 seconds when attempting to reconnect. Now it starts at 5 seconds and increases in multiples of 5 seconds until it gets to 60 seconds, then keeps attempting to reconnect after 60 seconds perpetually afterwards.

## 1.3.3

### Bug Fixes

- In our logs, chalk.white.bgBlue() was changed to chalk.bgBlue.white() to support light coloured themes. Previously there wasn't enough contrast when a light theme was enabled.

## 1.3.2

### Bug Fixes

- fixed case where schema customization might fail if a type had no subfields

## 1.3.1

### Bug Fixes

- Fixed default resolver for auto aliased fields in the case that the field type is nested in ofType.
  https://github.com/GatsbyWPGutenberg/gatsby-wordpress-gutenberg/issues/44
  https://github.com/gatsbyjs/gatsby-source-wordpress-experimental/issues/79

## 1.3.0

### New Features

- Tested WPGraphQL v0.12.0 and adjusted the compatibility API to allow it.

## 1.2.7

### Bug Fixes

- Fixed a regression where htaccess headers were not being properly passed to image file requests when they should be.

## 1.2.6

### Bug Fixes

- Errors with no errorContext object would sometimes print "false", this now prints an empty string instead, followed by the proper error.

## 1.2.5

### Bug Fixes

- Removed some debugging code that made it to master 😱

### New Features

- Improved the error displayed when a GraphQL request is redirected or when a PHP WP filter adds additional output to a GraphQL request

## 1.2.4

### Bug Fixes

- Previously when in `gatsby develop` or in a Preview instance, if the connection to WP went down for a moment it would fail the build. It now displays an activity timer with the number of times it's retried, and then a success message when it finally does succeed.

## 1.2.3

### New Features

- Added logic to receive delta updates for non-node root fields like options and settings. Requires WPGatsby v0.4.15 to work, but nothing bad will happen if you don't update WPGatsby, you just wont get any delta updates for these fields until you do.

## 1.2.2

### Bug Fixes

- htaccess auth headers were being passed to all media item file urls regardless of wether that url was the WP url or another url (like s3). This was causing 400 errors in some cases as the 3rd party server considered these headers malformed. This is now fixed.

## 1.2.1

### New Features

- Updated Schema compatibility so that WPGraphQL v0.11.0 will be supported.

## 1.2.0

### New Features

- Added Date resolver to `modified` `modifiedGmt` and `dateGmt` fields (#83)

## 1.1.1

### Bug Fixes

- Null values in html image caching were sometimes throwing errors. There are now guards against null values here.
- Top level inline fragments (for WP node interfaces that are not Gatsby @nodeInterface types) were not being generated along with regular fields. This caused WooCommerce price fields (and many other fields) to not be fetched even though the schema was properly generated for these types.

## 1.1.0

### Bug Fixes

- Bumped minimum WPGatsby version because the latest fixes a bug where saving a published post as a draft wouldn't delete the corresponding node.
- Updates during development were no longer automatically showing up in Gatsby due to inconsistencies in the latest version of Gatsby core

### Features

- Added a link to the wp-admin plugins page to update WPGatsby if your version is not within the accepted range.
- Split the WPGatsby and WPGraphQL upgrade reason error messages depending on wether one or both need to be updated.

## 1.0.14

### Features

- Improved the error message for GraphQL request timeouts via #86, thanks @jacobarriola!

## 1.0.13

### Bug Fixes

- Some fields on the `User` and `Page` types which are by default private were being automatically excluded via default plugin options. These fields have very low overhead and in some cases devs will filter these fields to make them public. This manifests to some devs as a bug because fields they're looking for don't exist. As of this release they're no longer excluded by default.

## 1.0.12

### Bug Fixes

- The root field data node was not being properly processed for html images, links, and referenced media node ids. This resulted in some media items going missing on root fields like options pages.

## 1.0.11

### Bug Fixes

- Absolute path images with no image node were causing errors because the hostname was not prepended in the case that no node exists.
- Images in code blocks and pre tags were being transformed when they shouldn't be.
- Images nodes fetched by url were sometimes being double fetched
- Images with no media item node or file node were being incorrectly cached.

## 1.0.10

### Bug Fixes

- Cast filenames to strings to prevent 0.jpeg from being taken as "no file name at all".jpeg 🤦‍♂️

## 1.0.9

### Bug Fixes

- The last release introduced and error `absolutePathUrls is not defined`

## 1.0.8

### Bug fixes

- Images with absolute paths were not being properly recognized. For example if you had an image with a src of `/content/2020/01/06/my.jpeg`, this would resolve in vanilla WP, but the source plugin wasn't recognizing it. The solution is to find absolute paths and fetch them with the hostname of the WP url attached to the beginning.
- Disallowed use of MediaItem.limit option as this option only introduces bugs and odd behaviour due to the special handling of this node type internally.
- Default exclude User.UserToMediaItemConnection field as this will cause many sites to fetch 100's more media items than needed. If you need this field you can enable this yourself by adding `type: { UserToMediaItemConnection: { exclude: false } }` to your plugin options.
- More file types than were required were being regexed for when searching for images in html fields. Now the types that are regexed for are `jpeg|jpg|png|gif|ico|mpg|ogv|svg|bmp|tif|tiff`.
- When accessing previously cached image nodes, protect against missing id's

## 1.0.7

### Bug Fixes

- Connection fields to interface types that consist entirely of Gatsby node types were not being handled properly in the query generation and schema customization steps. This is due to latest WPGraphQL using interface types for node connections in places where it previously wasn't, so this bug wasn't previously discovered.

## 1.0.6

Bumped minimum WPGQL version to `0.10.3` to prevent folks from running into a WPGQL resolver regression that caused some builds to fail.

## 1.0.5

### Bug Fixes

- Images fetched from HTML which had no corresponding WPGQL MediaItem and were just fetched as regular Gatsby File nodes weren't always being properly cached.
- Images fetched from HTML didn't have htaccess creds passed onto them, resulting in 401 errors.

## 1.0.4

### Bug Fixes

- If all of a types child fields were excluded, that type wouldn't also be excluded

## 1.0.3

### Bug Fixes

- New post draft previews and draft previews weren't working anymore. Minimum WPGatsby version has been increased in order to fix this.
- When an error path didn't exist in a GraphQL error, a property on undefined was being accessed which threw an unrelated error.

## 1.0.2

### Bug Fixes

- Lists of connect Gatsby nodes resolvers weren't properly returning empty arrays and instead would return `null` even if the remote schema returned an empty Array.
- Literal `null`s in arrays of connected nodes were failing the build

## 1.0.1

### New Features

- Added the error path from GraphQL errors to error output.
  For example: "Error path: mediaItems.nodes[77].mediaDetails.meta.focalLength"

## 1.0.0

This release adds no changes! This is the point at which we've decided to move this project into beta. `1.0.0` signifies this.

## 0.8.7

### New Features

Added a new api `addNodeFilter` and `applyNodeFilter` which work similarly to filters in vanilla WP. It allows any plugin to add a function to filter some data and then any other plugin to apply all registered filters. This is currently undocumented because it's not a finished or tested API.

## 0.8.6

### Bug Fixes

- Gatsby images in html do not currently lazy load properly. This will be fixed in a later release but for now this means we need to hide the placeholder on load using an inline css style.

## 0.8.5

### Bug Fixes

- Images that weren't transformable by Sharp were still being transformed which was causing problems
- When using the hardCacheMediaFiles option, file names were sometimes undefined or the extension wasn't properly handled
- Html image widths weren't being properly inferred in all cases due to a problem where a variable wasn't properly cast as a Number

## 0.8.4

Changed `verbose` plugin option to be true by default. This is a smarter default as it's more useful to see what the plugin is doing when you're first using it. If you don't want to see all the output it's easy to turn it off.

## 0.8.3

### Bug Fixes

- htaccess password and username were not being passed into the `createRemoteFileNode` helper which meant builds would fail if these files were protected.

## 0.8.2

### Bug Fixes

- GATSBY_CONCURRENT_DOWNLOAD couldn't be set lower than 3 without erroring.

## 0.8.1

### Bug Fixes

- Referenced MediaItem nodes were being incorrectly ignored when `html.useGatsbyImage` was set to `false`. This led to tons of images being fetched in resolvers instead of after node sourcing is complete which is problematic for some servers and causes the build to fail.
- Added error context messages to every instance of `fetchGraphQL()` to help give context on when a gql error occurred during the build.

## 0.8.0

Updated plugin to work with WPGraphQL 0.10.0 which provides better menu and preview support. This is listed as a minor because supported min version has been bumped and WPGraphQL has a lot of breaking changes for this release. Head to https://github.com/wp-graphql/wp-graphql/releases/tag/v0.10.0 for more information on updating.

## 0.7.14

### Bug Fixes

The `dateGmt` field which was previously mistakenly removed has been added back.

## 0.7.13

### Bug Fixes

- The non-node root query was ignoring GraphQL errors
- Referenced MediaItem node queries were missing any generated fragments

## 0.7.12

### Bug Fixes

- `pluginOptions.html.useGatsbyImage: false` wasn't preventing files from being downloaded in all cases.

### New Features

- Added an option, `pluginOptions.type.MediaItem.localFile.excludeByMimeTypes` to disable fetching files associated with MediaItem nodes by mime type.

## 0.7.11

### Bug Fixes

- Changed relative docs links to full URL's in the main README to work better with Gatsbyjs.org and npmjs.com

## 0.7.10

### Bug Fixes

- Removed Gatsby, gatsby-source-filesystem, and gatsby-transformer-sharp from dependencies list. These were causing yarn to error complaining about yarn link when installing this package. This may also have been causing OOM issues when installing.

## 0.7.9

### New Features

- Added a clearer error message about firewalls and firewall plugins when 403 errors are returned when making GraphQL requests.

### Bug Fixes

- The TermNode type was not being properly recognized as a Node Interface type. Because of this, terms were being double fetched and then nodes were being created twice. The second time the node was created it would be missing data because it was fetched on the term interface the second time. This release marks TermNode as a Node Interface similar to ContentNode, and that fixes this issue.

## 0.7.8

### Bug Fixes

- In some instances, using the `MediaItem.lazyNodes` option in combination with `html.useGatsbyImage` would cause build errors.

## 0.7.7

### Bug Fixes

- pathPrefix wasn't set up properly in 0.7.6. This releases fixes that. Thanks @trevorblades!

## 0.7.6

### Bug Fixes

- pathPrefix option wasn't being used for inline images in html

## 0.7.5

### Bug Fixes

- Url's needed to be encoded in createRemoteFileNode() to account for filenames with special characters

## 0.7.4

### Bug Fixes

- Automatically excluded EnqueuedAsset, ContentNodeToEnqueuedScriptConnection, ContentNodeToEnqueuedStylesheetConnection, TermNodeToEnqueuedScriptConnection, TermNodeToEnqueuedStylesheetConnection, UserToEnqueuedScriptConnection, UserToEnqueuedStylesheetConnection types because these types can't be properly utilized yet without causing errors.

## 0.7.3

### Bug Fixes

- Sometimes at the bottom of our query depth limit, fields which require a selection set were being queried without.
- Fixed an error for non-image media items where the build would fail since 0.7.1. The problem was that we were trying to access the media item by `sourceUrl` but non-image media items only have a `mediaItemUrl`

## 0.7.2

### Bug Fixes

- fixed an issue where incremental data fetching could error when some fields don't exist

## 0.7.1

### New Features

- In the event that the remote schema has broken pagination which causes infinite looping between pages of remote data, there are now some safeguards to protect against this. In a way this is a bug fix, but I'm listing it as a feature because the bug is on the remote server instead of within the source plugin.

## 0.7.0

### New Features

- Inline links in any node content (custom fields or in post_content) will be replaced with local relative links. https://your-beautiful-wp-site.com/page-2 will become /page-2 so that Gatsby can make sense of it.
- gatsby-plugin-catch-links is automatically installed as part of this plugin so that inline-html links work as gatsby-links out of the box.
- Inline html images anywhere in your node data are now gatsby-images. These are processed as fluid Sharp images, the media item node from WPGraphQL is fetched and added to your cache, the maxWidth of the fluid resize is inferred from html (if the img tag either has a sizes or width attribute, those are used) otherwise it falls back to a default plugin option:

```js
  html: {
    // this causes the source plugin to find/replace images in html
    useGatsbyImage: true,
    // this adds a limit to the max width an image can be
    // if the image selected in WP is smaller, or the image is smaller than this
    // those values will be used instead.
    imageMaxWidth: null,
    // if a max width can't be inferred from html, this value will be passed to Sharp
    // if the image is smaller than this, the images width will be used instead
    fallbackImageMaxWidth: 100,
    imageQuality: 90,
  },
```

If you delete an image in the media library which was uploaded to posts, you'll get a handy console warning telling you which post has the deleted image along with an edit url you can click to fix the problem.

## 0.6.1

### Bug Fixes

- Before plugin options were being merged into default plugin options (so no fallbacks for nested options), we were trying to access nested properties on undefined which was causing errors. This release fixes that and adds an integration test for this.

## 0.6.0

### Breaking Changes

- WPGraphQL and WPGatsby minimum versions have been bumped to 0.9.1 and 0.4.0 due to an oversight in how Menu Relay id's were constructed. Using WPGQL 0.9.0 and WPGatsby 0.4.0 would lead to inconsistent caching behaviour for menus.

### New Features

- Added a minimum version "reason" field to supported plugin versions to add an explanation for the minimum versions.

## 0.5.0

### Breaking Changes

- WPGraphQL and WPGatsby minimum versions have been bumped to 0.9.0 and 0.3.0 due to the structure of Relay id's changing in WPGraphQL. This is breaking for us because id's changing will result in inconsistent cache behavior.

## 0.4.5

### New Features

- `pluginOptions.schema.perPage` was added to control how many nodes are fetched per-page during node sourcing. This is helpful for sites with gigantic schemas that generate very large queries. In the future queries will automatically be split into multiple queries to mitigate this automatically but for now this option will do 👍
- Error context is now displayed when fetch errors occur, not just for GraphQL errors. Error context is something like "Error occurred while fetching the "Product" node type.

### Bug Fixes

- The `awaiting async side effects` reporter status is now only shown once some async side effects have occurred.

## 0.4.4

### Bug Fixes

- We were trying to fetch connections to WPGQL node interface types that don't have an id field by id. The schema should provide an id here, otherwise there's no way to id the connected node, but now that's protected against by checking if the field has an id before trying to fetch the id.

## 0.4.3

### Bug Fixes

- The message `pluginOptions.schema.queryDepth is not a positive integer. Using default value in place of provided value.` was being displayed when no plugin option for queryDepth was added. This release prevents that as we only want to display a warning if a value is provided.

## 0.4.2

### New Features

- Added additional error context for GraphQL request errors to print out which node type was being sourced when the error occurred.

### Bug Fixes

- Node interface types on the WPGQL side weren't being properly recognized, this release fixes that by using the \_\_typename field to identify which type node interface types should be stored as during node sourcing
- Reusable fragments were sometimes being nested inside themselves which would throw an error. This is now fixed.

## 0.4.1

### New Features

- Added plugin option `debug.timeBuildSteps` to add an activity timer to all the internal build steps the plugin goes through.

## 0.4.0

### Breaking Changes

- The minimum WPGatsby version has been increased to 0.2.5. This is because earlier versions were recording up to 4 duplicate content saves per content change in WordPress. This is the minimum version now because earlier versions may bloat your DB. WPGatsby does garbage collection, so any duplicate actions will be automatically removed.

## 0.3.2

### New Features

- When in verbose mode, content diffs are displayed in the terminal output when content changes. When the field contained a lot of data this was really noisy. Now field values that return more than 250 characters aren't shown - instead, the field key is simply printed as `[gatsby-source-wordpress] fieldKey updated`

## 0.3.1

### New Features

- The generated RootQuery GraphQL query is now written to disk when using the `debug.graphql.writeQueriesToDisk` option.
- Better error handling by printing out which step of the build caused an uncaught error below the stacktrace.
- Added an internal plugin options filter/validator and enforced that the `schema.queryDepth` option is a positive integer.

### Bug Fixes

- Previously `schema.queryDepth` didn't work when set to 1. Now you can do that if you're so clean that you only need the top level of WPGQL fields!

## 0.3.0

### New Features

- Any field named `date` is now treated as being of `Date` type and can make use of the `dateFormat` input args. In the future WPGraphQL will have a Date Scalar and that will be used to determine what should be a date instead of the field name.

### Breaking Changes

- Fields named `dateGmt` are automatically ignored

## 0.2.1

### Bug fixes

- Fixed an issue where ommitting the new `debug.graphql.writeQueriesToDisk` would cause build errors

## 0.2.0

### New Features

- Added plugin option `debug.graphql.writeQueriesToDisk` which writes out all the internal GraphQL queries to `./WordPress/GraphQL/[typname]` for each node type.
- Automatically generate fragments when types are infinitely nested within themselves. This makes fetching circular references more efficient and prevents running out of memory. wp-graphql-gutenberg and wp-graphql-woocommerce now appear to work!
- Increased default query depth and circular query limit since queries are more efficient now.
- Added the ability to exclude fields on the RootQuery via plugin options.
- Removed some fields that require auth by default:

```js
RootQuery: {
  excludeFieldNames: [`viewer`, `node`, `schemaMd5`],
},
Settings: {
  excludeFieldNames: [`generalSettingsEmail`],
},
GeneralSettings: {
  excludeFieldNames: [`email`],
},
```

### Bug Fixes

- When generating queries fields which are circular between 2 types are now disallowed and not fetched. This indicates that these are connections which can't be identified as nodes so there is no efficient way to fetch them. They are excluded and the schema author should make these connections identifiable as nodes by adding an id field to them.
- Switch from graphql-prettier to prettier since it turns out the former is not very accurate. This was a minor bug but could affect debugging accuracy when queries were prettified.
- Non node root fields which take any input arg with a type of ID are automatically ignored now. They are almost definitely unusable without input args.

## 0.1.13

### New Features

- Renamed excludeFields to excludeFieldNames to keep the API consistent with the Type.excludeFieldNames option.

## 0.1.12

### New Features

- Added a new plugin option for HTTP Basic authentication:

```js
{
  resolve: `gatsby-source-wordpress-experimental`,
  options: {
    auth: {
      htaccess: {
        username: `username`,
        password: `password`,
      }
    }
  }
}
```

## 0.1.11

### Bug Fixes

- Fixed regression in the generated resolver for lists of unions in `src/steps/create-schema-customization/transform-fields/transform-union.js`. The `field` variable was being declared twice and accessed before it was initialized the second time.
- Fixed a query generation / node sourcing bug where fields that should have a selection set were being queried as if they didn't which would fail the build during node sourcing. The issue was due to the new `schema.circularQueryLimit` option which limits circular query generation separately from the overall `schema.queryDepth` option. Circular field references at the bottom level were sometimes missing their selectionsets.

## 0.1.10

### New Features

- Added plugin option `debug.disableCompatibilityCheck`. This is useful for testing the source plugin against versions of WPGraphQL outside the current accepted version range.

## 0.1.9

### Bug Fixes

- Type.exclude was not removing types from inline fragments during node sourcing, that is now fixed.
- Auto aliasing of conflicting field types in inline fragments is now recursive into nested fields.
- Added proper field def to resolve non_null lists of non_null types. `[Type!]!`

### New Features

- Added a new plugin option `schema.circularQueryLimit` which is used to set a limit on how many times a field type can be an ancestor of itself during query generation for node sourcing. This should help prevent out of memory issues for gigantic schemas with fields that are potentially infinitely nested. The default limit is set to 2 but this can be increased.
- exclude editLock and revisionOf fields by default as these fields require authentication.
- remove reliance on WPGatsby's postTypes field and use inputFields from introspection to determine which node list queries require the temporary `where: { parent: null }` input args to get a flat list of posts/pages. This slightly speeds up the sourcing process.
- Added a plugin option for debugging node list query generation. `debug.graphql.copyNodeSourcingQueryAndExit` expects to be passed the type name of a WPGraphQL node such as `Page`. If the Gatsby site is in development mode and a valid type is passed to this option it will write the node list query to be used in node sourcing to the system clipboard and exit the build process.

## 0.1.8

### New Features

`MediaItem.remoteFile` was deprecated and renamed to `MediaItem.localFile`. This more closely aligns with other Gatsby source plugins schemas.

## 0.1.7

The `User.description` field was mistakenly excluded by default, this release adds it back to the schema

## 0.1.6

Removed unecessary logic when fetching menu items that could prevent pulling some types of child items

## 0.1.5

### New Features

1. There is now a `type.__all` option which allows you to pass options to all types instead of only to specific types.

2. Because of the way menu items work in WPGraphQL, any child items in a menu need to be fetched recursively. Since this part of the build process didn't have any cli reporting the build appeared to hang for sites with a lot of menu items.
   This release adds logging to that part of the build step, explicitly telling you if there are async side-effects happening with a readout of how many additional nodes were created.

```
success  gatsby-source-wordpress  creating nodes - 57.784s - awaiting async side effects - 710 additional nodes fetched
```

In addition, this release moves recursive menu item sourcing into an async queue so we can increase concurrency and speed this up a bit.
In the future this will be less of an issue when WPGraphQL moves most node queries to a flat architecture.

## 0.1.4

### Bug Fixes

When fetching data for interface types, shared fields were being fetch on each inline fragment like so:

```graphql
{
  contentNode {
    title
    ... on Post {
      title
      otherPostField
    }
    ... on Page {
      title
      otherPageField
    }
  }
}
```

Normally that wasn't such a big deal since it just made the queries during node sourcing larger but didn't break anything. For interfaces with particularly deeply nested fields this was a huge problem (namely for Gutenberg).
This release solves this by only fetching these shared fields directly on the interface field.

```graphql
{
  contentNode {
    title
    ... on Post {
      otherPostField
    }
    ... on Page {
      otherPageField
    }
  }
}
```

## 0.1.3

### Bug fixes

- Previously root fields that were lists of non_null built in Scalars or non_null lists of Scalars on RootQuery fields that weren't lists of nodes could throw errors in some cases. This release fixes that.

## 0.1.2

### New Features

- Using the types.TypeName.lazyNodes option now works properly. Essentially what this option does is prevent fetching remote files and processing them via gatsby-image/Sharp unless they're queried for. When queried for, remote files are fetched in the gql resolver if the file doesn't exist locally. It's not recommended to use this if you're using gatsby-image a lot as fetching images this way is much slower. You might want to use this if you mostly use the original WP hosted media files 95% of the time and then just use a few gatsby-image's locally.

## 0.1.1

### Breaking changes

- Changed accepted WPGatsby version range to ~0.2.3

### Bug Fixes

- Because everything is fetched in a flat list, hierarchical terms weren't being properly sourced. Code was added to specifically support the Category type, but this will be made generic for all types soon as this is a reocurring problem.

## 0.1.0

### Breaking changes

- Changed accepted WPGatsby version range to ~0.2.2
- Changed accepted WPGraphQL version range to ~0.8.3
- Removed custom WpContentTypes type and contentTypes field as WPGraphQL 0.8.3 has this built in now

## 0.0.42

### Bug Fixes

- Scoped babel plugin source-map-support to just development env to prevent `warn Module not found: Error: Can't resolve 'fs' in warn Module not found: Error: Can't resolve 'module' in` errors

## 0.0.41

### Bug Fixes

- The `copyQueryOnError` plugin option was throwing cryptic errors on systems that don't support copy (namely CI). Now this is in a try/catch and the error is tossed away. This helps ensure users see relevant errors.

## 0.0.40 - skipped

## 0.0.39

### Bug Fixes

- Fixed normalizeUri helper to account for null uri (if a node has no uri)

### Features

- Improved fetch error messages. Some users were getting confused when they added www. to their api url setting. Visiting that URL in browser brought them to the GraphQL api endpoint. The problem is that WP seems to sometimes redirect in browser and axios can't handle this. The new error messages account for this.

## 0.0.38

### Bug Fixes

- For fields that are connections to lists of nodes, default variables were added to grab the first 100, before the max was 10. In the future an API will need to be added to resolve these lists of connections on the Gatsby-side, for now this works for a good deal of use-cases

## 0.0.37

### Bug Fixes

- Adding Preview support in an earlier release broke inc-builds in an effort to speed up previews. This release restores inc-builds functionality

## 0.0.36

### Bug Fixes

- Fixed lists of non_null types which have their type on type.ofType.ofType instead of type.ofType

## 0.0.35

### Bug Fixes

- Lists of MediaItems were not being recognized as media files that are referenced. This means those media items weren't being sourced as we only source referenced media items. This version fixes that issue!

## 0.0.34

### Bug Fixes

- Fixed an error where queries return null for some posts and we were checking properties on null. https://github.com/TylerBarnes/using-gatsby-source-wordpress-experimental/issues/6

## 0.0.33

### Features

- Updated Readme for npm

## 0.0.32

### Bug Fixes

- In the schema, lists of non null types weren't being properly ingested. For example a NON_NULL list of Blocks. This is now fixed! Thanks Peter Pristas!<|MERGE_RESOLUTION|>--- conflicted
+++ resolved
@@ -1,6 +1,5 @@
 # Change Log
 
-<<<<<<< HEAD
 ## 3.0.0
 
 This major release rolls out a new Preview experience which is faster, more reliable, and includes remote error handling!
@@ -29,7 +28,6 @@
 
 - Gutenberg and ACF do not work together for WP Previews. Gutenberg breaks ACF preview (this is not a Gatsby or WPGatsby problem), so if you want to preview ACF, you cannot use Gutenberg.
 - You must add a node id to pageContext when creating pages if you want to be able to preview that page. If you don't do this, you'll see a misconfiguration error in the preview window.
-=======
 ## 2.4.0
 
 Added support for WPGraphQL 1.0.0! https://github.com/wp-graphql/wp-graphql/releases/tag/v1.0
@@ -61,7 +59,6 @@
 ## 2.1.2
 
 - Inverted the background and foreground colours for the formatLogMessage helper to help increase contrast across more terminal themes.
->>>>>>> 1358258d
 
 ## 2.1.1
 
