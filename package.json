{
<<<<<<< HEAD
  "name": "gatsby-source-wordpress-experimental",
  "description": "Source data from WPGraphQL in an efficient and scalable way.",
  "author": "Tyler Barnes <tylerdbarnes@gmail.com>",
  "version": "1.7.8",
  "bugs": {
    "url": "https://github.com/gatsbyjs/gatsby-source-wordpress-experimental/issues"
  },
  "dependencies": {
    "@babel/runtime": "^7.6.3",
    "@rematch/core": "^1.3.0",
    "@rematch/immer": "^1.2.0",
    "async-retry": "^1.3.1",
    "atob": "^2.1.2",
    "axios": "^0.19.0",
    "axios-rate-limit": "^1.2.1",
    "better-queue": "^3.8.10",
    "btoa": "^1.2.1",
    "chalk": "^4.1.0",
    "cheerio": "^1.0.0-rc.3",
    "clipboardy": "^2.1.0",
    "dumper.js": "^1.3.1",
    "execall": "^2.0.0",
    "fast-json-stable-stringify": "^2.1.0",
    "file-type": "^15.0.1",
    "fs-extra": "^9.0.1",
    "gatsby-core-utils": "^1.3.20",
    "gatsby-image": "^2.4.16",
    "gatsby-plugin-catch-links": "^2.3.11",
    "gatsby-source-filesystem": "^2.3.24",
    "glob": "^7.1.6",
    "got": "^11.7.0",
    "graphql-query-compress": "^1.2.2",
    "lodash": "^4.17.19",
    "node-fetch": "^2.6.0",
    "p-queue": "^6.3.0",
    "prettier": "^2.0.5",
    "react": "^16.13.1",
    "react-dom": "^16.13.1",
    "read-chunk": "^3.2.0",
    "replaceall": "^0.1.6",
    "semver": "^7.3.2",
    "valid-url": "^1.0.9"
=======
  "name": "gatsby-wordpress-workspace",
  "private": true,
  "version": "0.0.1",
  "license": "MIT",
  "workspaces": [
    "test-site",
    "plugin"
  ],
  "scripts": {
    "prettier": "prettier . --write",
    "eslint": "eslint . --ext .ts,.js,.jsx,.tsx",
    "prettier-check": "prettier . --check",
    "lint": "yarn prettier-check && yarn eslint",
    "build": "yarn workspace gatsby-source-wordpress-experimental run build",
    "clean-test-runtime": "cd test-site && gatsby clean",
    "develop-test-runtime": "cd test-site && yarn develop",
    "build-test-runtime": "cd test-site && yarn build",
    "serve-test-runtime": "cd test-site && yarn serve",
    "test-schema": "yarn clean-test-runtime && START_SERVER=true jest ./test-site/__tests__/integration/schema && WPGQL_INCREMENT=true START_SERVER=true jest ./test-site/__tests__/integration/schema",
    "test-build": "yarn clean-test-runtime && jest ./test-site/__tests__/integration/build && WPGQL_INCREMENT=true jest ./test-site/__tests__/integration/build",
    "test-build-default-options": "yarn clean-test-runtime && DEFAULT_PLUGIN_OPTIONS=true jest ./test-site/__tests__/integration/build && WPGQL_INCREMENT=true DEFAULT_PLUGIN_OPTIONS=true jest ./test-site/__tests__/integration/build",
    "test": "yarn build && yarn test-schema && yarn test-build && yarn test-build-default-options && yarn clean-test-runtime",
    "test-schema-watch": "SHOW_GATSBY_PROCESS_STDOUT=true jest --watch ./test-site/__tests__/integration/schema",
    "test-build-watch": "SHOW_GATSBY_PROCESS_STDOUT=true jest --watch ./test-site/__tests__/integration/build",
    "npm-publish": "yarn run lint && yarn test && cp README.md plugin/README.md cd plugin && npm publish"
>>>>>>> e041a13b
  },
  "devDependencies": {
    "@babel/cli": "^7.6.4",
    "@babel/core": "^7.6.4",
    "@babel/plugin-proposal-class-properties": "^7.10.1",
    "@babel/plugin-proposal-private-methods": "^7.10.1",
<<<<<<< HEAD
    "@babel/plugin-transform-typescript": "^7.12.1",
=======
    "@typescript-eslint/eslint-plugin": "^4.5.0",
    "@typescript-eslint/parser": "^4.5.0",
    "babel-eslint": "^10.1.0",
>>>>>>> e041a13b
    "babel-jest": "^25.1.0",
    "babel-plugin-import-globals": "^2.0.0",
    "babel-plugin-root-import": "^6.4.1",
    "babel-preset-gatsby": "^0.2.29",
    "babel-preset-gatsby-package": "^0.2.9",
    "cross-env": "^5.2.1",
    "eslint-config-google": "^0.14.0",
    "eslint-config-prettier": "^6.14.0",
    "eslint-plugin-filenames": "^1.3.2",
    "eslint-plugin-prettier": "^3.1.4",
    "husky": "^4.3.0",
    "identity-obj-proxy": "^3.0.0",
    "jest": "^25.1.0",
    "lint-staged": "^10.4.2",
    "prettier": "^2.1.2",
    "react-test-renderer": "^16.12.0",
    "rimraf": "^3.0.2",
    "tree-kill": "^1.2.2",
    "typescript": "^4.0.3",
    "wait-on": "^4.0.0"
  },
  "husky": {
    "hooks": {
      "pre-commit": "lint-staged"
    }
  },
  "lint-staged": {
    "*.{js,ts,jsx,tsx}": [
      "eslint",
      "prettier --write"
    ],
    "*.{md,json,yml}": [
      "prettier --write"
    ]
  }
}<|MERGE_RESOLUTION|>--- conflicted
+++ resolved
@@ -1,48 +1,4 @@
 {
-<<<<<<< HEAD
-  "name": "gatsby-source-wordpress-experimental",
-  "description": "Source data from WPGraphQL in an efficient and scalable way.",
-  "author": "Tyler Barnes <tylerdbarnes@gmail.com>",
-  "version": "1.7.8",
-  "bugs": {
-    "url": "https://github.com/gatsbyjs/gatsby-source-wordpress-experimental/issues"
-  },
-  "dependencies": {
-    "@babel/runtime": "^7.6.3",
-    "@rematch/core": "^1.3.0",
-    "@rematch/immer": "^1.2.0",
-    "async-retry": "^1.3.1",
-    "atob": "^2.1.2",
-    "axios": "^0.19.0",
-    "axios-rate-limit": "^1.2.1",
-    "better-queue": "^3.8.10",
-    "btoa": "^1.2.1",
-    "chalk": "^4.1.0",
-    "cheerio": "^1.0.0-rc.3",
-    "clipboardy": "^2.1.0",
-    "dumper.js": "^1.3.1",
-    "execall": "^2.0.0",
-    "fast-json-stable-stringify": "^2.1.0",
-    "file-type": "^15.0.1",
-    "fs-extra": "^9.0.1",
-    "gatsby-core-utils": "^1.3.20",
-    "gatsby-image": "^2.4.16",
-    "gatsby-plugin-catch-links": "^2.3.11",
-    "gatsby-source-filesystem": "^2.3.24",
-    "glob": "^7.1.6",
-    "got": "^11.7.0",
-    "graphql-query-compress": "^1.2.2",
-    "lodash": "^4.17.19",
-    "node-fetch": "^2.6.0",
-    "p-queue": "^6.3.0",
-    "prettier": "^2.0.5",
-    "react": "^16.13.1",
-    "react-dom": "^16.13.1",
-    "read-chunk": "^3.2.0",
-    "replaceall": "^0.1.6",
-    "semver": "^7.3.2",
-    "valid-url": "^1.0.9"
-=======
   "name": "gatsby-wordpress-workspace",
   "private": true,
   "version": "0.0.1",
@@ -68,20 +24,15 @@
     "test-schema-watch": "SHOW_GATSBY_PROCESS_STDOUT=true jest --watch ./test-site/__tests__/integration/schema",
     "test-build-watch": "SHOW_GATSBY_PROCESS_STDOUT=true jest --watch ./test-site/__tests__/integration/build",
     "npm-publish": "yarn run lint && yarn test && cp README.md plugin/README.md cd plugin && npm publish"
->>>>>>> e041a13b
   },
   "devDependencies": {
     "@babel/cli": "^7.6.4",
     "@babel/core": "^7.6.4",
     "@babel/plugin-proposal-class-properties": "^7.10.1",
     "@babel/plugin-proposal-private-methods": "^7.10.1",
-<<<<<<< HEAD
-    "@babel/plugin-transform-typescript": "^7.12.1",
-=======
     "@typescript-eslint/eslint-plugin": "^4.5.0",
     "@typescript-eslint/parser": "^4.5.0",
     "babel-eslint": "^10.1.0",
->>>>>>> e041a13b
     "babel-jest": "^25.1.0",
     "babel-plugin-import-globals": "^2.0.0",
     "babel-plugin-root-import": "^6.4.1",
