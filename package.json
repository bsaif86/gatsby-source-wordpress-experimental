--- conflicted
+++ resolved
@@ -2,11 +2,7 @@
   "name": "gatsby-source-wordpress-experimental",
   "description": "Source data from WPGraphQL in an efficient and scalable way.",
   "author": "Tyler Barnes <tylerdbarnes@gmail.com>",
-<<<<<<< HEAD
-  "version": "1.3.0-websocketpreview.1",
-=======
-  "version": "1.3.6",
->>>>>>> 14206803
+  "version": "1.4.0-websocketpreview.1",
   "bugs": {
     "url": "https://github.com/gatsbyjs/gatsby-source-wordpress-experimental/issues"
   },
