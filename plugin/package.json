--- conflicted
+++ resolved
@@ -2,11 +2,7 @@
   "name": "gatsby-source-wordpress-experimental",
   "description": "Source data from WPGraphQL in an efficient and scalable way.",
   "author": "Tyler Barnes <tylerdbarnes@gmail.com>",
-<<<<<<< HEAD
   "version": "3.0.0",
-=======
-  "version": "2.4.0",
->>>>>>> 1358258d
   "bugs": {
     "url": "https://github.com/gatsbyjs/gatsby-source-wordpress-experimental/issues"
   },
