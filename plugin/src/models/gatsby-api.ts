import { GatsbyNodeApiHelpers } from "~/utils/gatsby-types"
import merge from "lodash/merge"
import { createRemoteMediaItemNode } from "~/steps/source-nodes/create-nodes/create-remote-media-item-node"
import { menuBeforeChangeNode } from "~/steps/source-nodes/before-change-node/menu"
import { cloneDeep } from "lodash"

export interface PluginOptionsPreset {
  presetName: string
  useIf: (helpers: GatsbyHelpers, pluginOptions: IPluginOptions) => boolean
  options: IPluginOptions
}

const inDevelopPreview =
  process.env.NODE_ENV === `development` &&
  !!process.env.ENABLE_GATSBY_REFRESH_ENDPOINT

const inPreviewRunner = process.env.RUNNER_TYPE === `PREVIEW`

export const previewOptimizationPreset: PluginOptionsPreset = {
  presetName: `PREVIEW_OPTIMIZATION`,
  useIf: (): boolean => inDevelopPreview || inPreviewRunner,
  options: {
    html: {
      useGatsbyImage: false,
      createStaticFiles: false,
    },
    type: {
      __all: {
        limit: 50,
      },
      Comment: {
        limit: 0,
      },
      Menu: {
        limit: null,
      },
      MenuItem: {
        limit: null,
      },
      User: {
        limit: null,
      },
    },
  },
}
export interface IPluginOptions {
<<<<<<< HEAD
  url: string
  verbose: boolean
  debug: {
    throwRefetchErrors: boolean
    graphql: {
      showQueryOnError: boolean
      showQueryVarsOnError: boolean
      copyQueryOnError: boolean
      panicOnError: boolean
      onlyReportCriticalErrors: boolean
      copyNodeSourcingQueryAndExit: boolean
      writeQueriesToDisk: boolean
      copyHtmlResponseOnError: boolean
    }
    timeBuildSteps: boolean | string
    disableCompatibilityCheck: boolean
=======
  url?: string
  verbose?: boolean
  debug?: {
    throwRefetchErrors?: boolean
    graphql?: {
      showQueryOnError?: boolean
      showQueryVarsOnError?: boolean
      copyQueryOnError?: boolean
      panicOnError?: boolean
      onlyReportCriticalErrors?: boolean
      copyNodeSourcingQueryAndExit?: boolean
      writeQueriesToDisk?: boolean
    }
    timeBuildSteps?: boolean
    disableCompatibilityCheck?: boolean
>>>>>>> e5b222be
  }
  develop?: {
    nodeUpdateInterval?: number
    hardCacheMediaFiles?: boolean
    hardCacheData?: boolean
  }
  production?: {
    hardCacheMediaFiles?: boolean
  }
  auth?: {
    htaccess: {
      username: string | null
      password: string | null
    }
  }
  schema?: {
    queryDepth: number
    circularQueryLimit: number
    typePrefix: string
    timeout: number // 30 seconds
    perPage: number
    requestConcurrency?: number
  }
  excludeFieldNames?: []
  html?: {
    useGatsbyImage?: boolean
    imageMaxWidth?: number
    fallbackImageMaxWidth?: number
    imageQuality?: number
    createStaticFiles?: boolean
  }
  presets?: PluginOptionsPreset[]
  type?: {
    [typename: string]: {
      limit?: number
      excludeFieldNames?: string[]
      exclude?: boolean
      // @todo type this
      // eslint-disable-next-line @typescript-eslint/no-explicit-any
      beforeChangeNode?: (any) => Promise<any>
      nodeInterface?: boolean
      lazyNodes?: boolean
      localFile?: {
        excludeByMimeTypes?: string[]
        maxFileSizeBytes?: number
        requestConcurrency?: number
      }
    }
  }
}

const defaultPluginOptions: IPluginOptions = {
  url: null,
  verbose: true,
  debug: {
    throwRefetchErrors: false,
    graphql: {
      showQueryOnError: false,
      showQueryVarsOnError: false,
      copyQueryOnError: false,
      panicOnError: false,
      onlyReportCriticalErrors: true,
      copyNodeSourcingQueryAndExit: false,
      writeQueriesToDisk: false,
      copyHtmlResponseOnError: false,
    },
    timeBuildSteps: false,
    disableCompatibilityCheck: false,
  },
  develop: {
    nodeUpdateInterval: 5000,
    hardCacheMediaFiles: false,
    hardCacheData: false,
  },
  production: {
    hardCacheMediaFiles: false,
  },
  auth: {
    htaccess: {
      username: null,
      password: null,
    },
  },
  schema: {
    queryDepth: 15,
    circularQueryLimit: 5,
    typePrefix: `Wp`,
    timeout: 30 * 1000, // 30 seconds
    perPage: 100,
    requestConcurrency: 15,
  },
  excludeFieldNames: [],
  html: {
    // this causes the source plugin to find/replace images in html
    useGatsbyImage: true,
    // this adds a limit to the max width an image can be
    // if the image selected in WP is smaller, or the image is smaller than this
    // those values will be used instead.
    imageMaxWidth: null,
    // if a max width can't be inferred from html, this value will be passed to Sharp
    // if the image is smaller than this, the images width will be used instead
    fallbackImageMaxWidth: 1024,
    imageQuality: 90,
    //
    // Transforms anchor links, video src's, and audio src's (that point to wp-content files) into local file static links
    // Also fetches those files if they don't already exist
    createStaticFiles: true,
  },
  presets: [previewOptimizationPreset],
  type: {
    __all: {
      // @todo make dateFields into a plugin option?? It's not currently
      // this may not be needed since WPGraphQL will be getting a Date type soon
      // dateFields: [`date`],
    },
    RootQuery: {
      excludeFieldNames: [`viewer`, `node`, `schemaMd5`],
    },
    UserToMediaItemConnection: {
      // if this type is not excluded it will potentially fetch an extra 100
      // media items per user during node sourcing
      exclude: true,
    },
    WpContentNodeToEditLockConnectionEdge: {
      exclude: true,
    },
    WPPageInfo: {
      exclude: true,
    },
    ActionMonitorAction: {
      exclude: true,
    },
    UserToActionMonitorActionConnection: {
      exclude: true,
    },
    Plugin: {
      exclude: true,
    },
    Theme: {
      exclude: true,
    },
    MediaItem: {
      lazyNodes: false,
      localFile: {
        excludeByMimeTypes: [],
        maxFileSizeBytes: 15728640, // 15Mb
        requestConcurrency: 100,
      },
      beforeChangeNode: async ({
        remoteNode,
        actionType,
        typeSettings,
        // @todo type this
        // eslint-disable-next-line @typescript-eslint/no-explicit-any
      }): Promise<any> => {
        // we fetch lazy nodes files in resolvers, no need to fetch them here.
        if (typeSettings.lazyNodes) {
          return {
            remoteNode,
          }
        }

        if (
          actionType === `CREATE_ALL` ||
          actionType === `CREATE` ||
          actionType === `UPDATE`
        ) {
          const createdMediaItem = await createRemoteMediaItemNode({
            mediaItemNode: remoteNode,
            parentName: `Node action ${actionType}`,
          })

          if (createdMediaItem) {
            remoteNode.localFile = {
              id: createdMediaItem.id,
            }

            return {
              remoteNode,
            }
          }
        }

        return {
          remoteNode,
        }
      },
    },
    ContentNode: {
      nodeInterface: true,
    },
    TermNode: {
      nodeInterface: true,
    },
    Menu: {
      /**
       * This is used to fetch child menu items
       * on Menus as it's problematic to fetch them otherwise
       * in WPGQL currently
       *
       * So after a Menu Node is fetched and processed, this function runs
       * It loops through the child menu items, generates a query for them,
       * fetches them, and creates nodes out of them.
       *
       * This runs when initially fetching all nodes, and after an incremental
       * fetch happens
       *
       * When we can get a list of all menu items regardless of location in WPGQL, this can be removed.
       */
      beforeChangeNode: menuBeforeChangeNode,
    },
    MenuItem: {
      /**
       * This was my previous attempt at fetching problematic menuItems
       * I temporarily solved this above, but I'm leaving this here as
       * a reminder of the nodeListQueries API
       *
       * this worked to pull all menus in the initial fetch, but menus had to be assigned to a location
       * that was problematic because saving a menu would then fetch those menu items using the incremental fetching logic in this plugin. So menu items that previously existed in WP wouldn't show up initially if they had no location set, then as menus were saved they would show up.
       */
      // nodeListQueries: ({
      //   name,
      //   store,
      //   transformedFields,
      //   helpers: { buildNodesQueryOnFieldName },
      // }) => {
      //   const menuLocationEnumValues = store
      //     .getState()
      //     .remoteSchema.introspectionData.__schema.types.find(
      //       type => type.name === `MenuLocationEnum`
      //     )
      //     .enumValues.map(value => value.name)
      //   const queries = menuLocationEnumValues.map(enumValue =>
      //     buildNodesQueryOnFieldName({
      //       fields: transformedFields,
      //       fieldName: name,
      //       fieldVariables: `where: { location: ${enumValue} }`,
      //     })
      //   )
      //   return queries
      // },
    },
    // the next two types can't be sourced in Gatsby properly yet
    // @todo instead of excluding these manually, auto exclude them
    // based on how they behave (no single node query available)
    EnqueuedScript: {
      exclude: true,
    },
    EnqueuedStylesheet: {
      exclude: true,
    },
    EnqueuedAsset: {
      exclude: true,
    },
    ContentNodeToEnqueuedScriptConnection: {
      exclude: true,
    },
    ContentNodeToEnqueuedStylesheetConnection: {
      exclude: true,
    },
    TermNodeToEnqueuedScriptConnection: {
      exclude: true,
    },
    TermNodeToEnqueuedStylesheetConnection: {
      exclude: true,
    },
    UserToEnqueuedScriptConnection: {
      exclude: true,
    },
    UserToEnqueuedStylesheetConnection: {
      exclude: true,
    },
  },
}

export interface IGatsbyApiState {
  helpers: GatsbyNodeApiHelpers
  pluginOptions: IPluginOptions
  activePluginOptionsPresets: PluginOptionsPreset[]
}

const gatsbyApi = {
  state: {
    helpers: {},
    pluginOptions: defaultPluginOptions,
  } as IGatsbyApiState,

  reducers: {
    setState(
      state: IGatsbyApiState,
      payload: IGatsbyApiState
    ): IGatsbyApiState {
      const stateCopy = cloneDeep(state)

      const defaultPresets = stateCopy.pluginOptions?.presets || []
      const userPresets = payload.pluginOptions?.presets || []

      /**
       * Presets are plugin option configurations that are conditionally
       * applied based on a `useIf` function (which returns a boolean)
       * If it returns true, that preset is used.
       */
      const optionsPresets = [
        ...defaultPresets,
        ...userPresets,
      ]?.filter((preset) =>
        preset.useIf(payload.helpers, payload.pluginOptions)
      )

      if (optionsPresets?.length) {
        state.activePluginOptionsPresets = optionsPresets

        let presetModifiedOptions = state.pluginOptions

        for (const preset of optionsPresets) {
          presetModifiedOptions = merge(presetModifiedOptions, preset.options)
        }

        state.pluginOptions = presetModifiedOptions
      }

      // add the user defined plugin options last so they override any presets
      state = merge(state, payload)

      return state
    },
  },
}

export default gatsbyApi<|MERGE_RESOLUTION|>--- conflicted
+++ resolved
@@ -6,7 +6,10 @@
 
 export interface PluginOptionsPreset {
   presetName: string
-  useIf: (helpers: GatsbyHelpers, pluginOptions: IPluginOptions) => boolean
+  useIf: (
+    helpers: GatsbyNodeApiHelpers,
+    pluginOptions: IPluginOptions
+  ) => boolean
   options: IPluginOptions
 }
 
@@ -44,24 +47,6 @@
   },
 }
 export interface IPluginOptions {
-<<<<<<< HEAD
-  url: string
-  verbose: boolean
-  debug: {
-    throwRefetchErrors: boolean
-    graphql: {
-      showQueryOnError: boolean
-      showQueryVarsOnError: boolean
-      copyQueryOnError: boolean
-      panicOnError: boolean
-      onlyReportCriticalErrors: boolean
-      copyNodeSourcingQueryAndExit: boolean
-      writeQueriesToDisk: boolean
-      copyHtmlResponseOnError: boolean
-    }
-    timeBuildSteps: boolean | string
-    disableCompatibilityCheck: boolean
-=======
   url?: string
   verbose?: boolean
   debug?: {
@@ -74,10 +59,10 @@
       onlyReportCriticalErrors?: boolean
       copyNodeSourcingQueryAndExit?: boolean
       writeQueriesToDisk?: boolean
+      copyHtmlResponseOnError?: boolean
     }
     timeBuildSteps?: boolean
     disableCompatibilityCheck?: boolean
->>>>>>> e5b222be
   }
   develop?: {
     nodeUpdateInterval?: number
